package cli

import (
	"fmt"
	"strconv"
	"time"

	v1 "github.com/juanfont/headscale/gen/go/headscale/v1"
	"github.com/pterm/pterm"
	"github.com/rs/zerolog/log"
	"github.com/spf13/cobra"
	"google.golang.org/protobuf/types/known/timestamppb"
)

const (
	DefaultPreAuthKeyExpiry = 24 * time.Hour
)

func init() {
	rootCmd.AddCommand(preauthkeysCmd)
	preauthkeysCmd.PersistentFlags().StringP("namespace", "n", "", "Namespace")
	err := preauthkeysCmd.MarkPersistentFlagRequired("namespace")
	if err != nil {
		log.Fatal().Err(err).Msg("")
	}
	preauthkeysCmd.AddCommand(listPreAuthKeys)
	preauthkeysCmd.AddCommand(createPreAuthKeyCmd)
	preauthkeysCmd.AddCommand(expirePreAuthKeyCmd)
<<<<<<< HEAD
	createPreAuthKeyCmd.PersistentFlags().Bool("reusable", false, "Make the preauthkey reusable")
	createPreAuthKeyCmd.PersistentFlags().Bool("ephemeral", false, "Preauthkey for ephemeral nodes")
	createPreAuthKeyCmd.Flags().StringP("expiration", "e", "", "Human-readable expiration of the key (30m, 24h, 365d...)")
	createPreAuthKeyCmd.Flags().StringP("subnet", "s", "", "Subnet to assign new nodes to")
	createPreAuthKeyCmd.Flags().String("ip", "", "IP to assign a node to (only supported for non-resuable keys)")
=======
	createPreAuthKeyCmd.PersistentFlags().
		Bool("reusable", false, "Make the preauthkey reusable")
	createPreAuthKeyCmd.PersistentFlags().
		Bool("ephemeral", false, "Preauthkey for ephemeral nodes")
	createPreAuthKeyCmd.Flags().
		DurationP("expiration", "e", DefaultPreAuthKeyExpiry, "Human-readable expiration of the key (30m, 24h, 365d...)")
>>>>>>> a52a4d45
}

var preauthkeysCmd = &cobra.Command{
	Use:   "preauthkeys",
	Short: "Handle the preauthkeys in Headscale",
}

var listPreAuthKeys = &cobra.Command{
	Use:   "list",
	Short: "List the preauthkeys for this namespace",
	Run: func(cmd *cobra.Command, args []string) {
		output, _ := cmd.Flags().GetString("output")

		namespace, err := cmd.Flags().GetString("namespace")
		if err != nil {
			ErrorOutput(err, fmt.Sprintf("Error getting namespace: %s", err), output)

			return
		}

		ctx, client, conn, cancel := getHeadscaleCLIClient()
		defer cancel()
		defer conn.Close()

		request := &v1.ListPreAuthKeysRequest{
			Namespace: namespace,
		}

		response, err := client.ListPreAuthKeys(ctx, request)
		if err != nil {
			ErrorOutput(
				err,
				fmt.Sprintf("Error getting the list of keys: %s", err),
				output,
			)

			return
		}

		if output != "" {
			SuccessOutput(response.PreAuthKeys, "", output)

			return
		}

<<<<<<< HEAD
		d := pterm.TableData{{"ID", "Key", "Reusable", "Ephemeral", "Expiration", "Subnet", "Created"}}
		for _, k := range *keys {
=======
		tableData := pterm.TableData{
			{"ID", "Key", "Reusable", "Ephemeral", "Used", "Expiration", "Created"},
		}
		for _, key := range response.PreAuthKeys {
>>>>>>> a52a4d45
			expiration := "-"
			if key.GetExpiration() != nil {
				expiration = key.Expiration.AsTime().Format("2006-01-02 15:04:05")
			}

			var reusable string
			if key.GetEphemeral() {
				reusable = "N/A"
			} else {
				reusable = fmt.Sprintf("%v", key.GetReusable())
			}

			tableData = append(tableData, []string{
				key.GetId(),
				key.GetKey(),
				reusable,
				strconv.FormatBool(key.GetEphemeral()),
				strconv.FormatBool(key.GetUsed()),
				expiration,
<<<<<<< HEAD
				k.Subnet,
				k.CreatedAt.Format("2006-01-02 15:04:05"),
=======
				key.GetCreatedAt().AsTime().Format("2006-01-02 15:04:05"),
>>>>>>> a52a4d45
			})

		}
		err = pterm.DefaultTable.WithHasHeader().WithData(tableData).Render()
		if err != nil {
			ErrorOutput(
				err,
				fmt.Sprintf("Failed to render pterm table: %s", err),
				output,
			)

			return
		}
	},
}

var createPreAuthKeyCmd = &cobra.Command{
	Use:   "create",
	Short: "Creates a new preauthkey in the specified namespace",
	Run: func(cmd *cobra.Command, args []string) {
		output, _ := cmd.Flags().GetString("output")

		namespace, err := cmd.Flags().GetString("namespace")
		if err != nil {
			ErrorOutput(err, fmt.Sprintf("Error getting namespace: %s", err), output)

			return
		}

		reusable, _ := cmd.Flags().GetBool("reusable")
		ephemeral, _ := cmd.Flags().GetBool("ephemeral")

		log.Trace().
			Bool("reusable", reusable).
			Bool("ephemeral", ephemeral).
			Str("namespace", namespace).
			Msg("Preparing to create preauthkey")

		request := &v1.CreatePreAuthKeyRequest{
			Namespace: namespace,
			Reusable:  reusable,
			Ephemeral: ephemeral,
		}

<<<<<<< HEAD
		subnet, _ := cmd.Flags().GetString("subnet")

		if !reusable && subnet == "" {
			ip, _ := cmd.Flags().GetString("ip")
			if ip != "" {
				// If IP is in CIDR notation, strip the last octet
				if strings.Contains(ip, "/") {
					ip = strings.Split(ip, "/")[0]
				}

				subnet = ip + "/32"
			}
		}

		k, err := h.CreatePreAuthKeyWithSubnet(n, reusable, ephemeral, expiration, subnet)
		if strings.HasPrefix(o, "json") {
			JsonOutput(k, err, o)
			return
=======
		if cmd.Flags().Changed("expiration") {
			duration, _ := cmd.Flags().GetDuration("expiration")
			expiration := time.Now().UTC().Add(duration)

			log.Trace().Dur("expiration", duration).Msg("expiration has been set")

			request.Expiration = timestamppb.New(expiration)
>>>>>>> a52a4d45
		}

		ctx, client, conn, cancel := getHeadscaleCLIClient()
		defer cancel()
		defer conn.Close()

		response, err := client.CreatePreAuthKey(ctx, request)
		if err != nil {
			ErrorOutput(
				err,
				fmt.Sprintf("Cannot create Pre Auth Key: %s\n", err),
				output,
			)

			return
		}

		SuccessOutput(response.PreAuthKey, response.PreAuthKey.Key, output)
	},
}

var expirePreAuthKeyCmd = &cobra.Command{
	Use:   "expire KEY",
	Short: "Expire a preauthkey",
	Args: func(cmd *cobra.Command, args []string) error {
		if len(args) < 1 {
			return errMissingParameter
		}

		return nil
	},
	Run: func(cmd *cobra.Command, args []string) {
		output, _ := cmd.Flags().GetString("output")
		namespace, err := cmd.Flags().GetString("namespace")
		if err != nil {
			ErrorOutput(err, fmt.Sprintf("Error getting namespace: %s", err), output)

			return
		}

		ctx, client, conn, cancel := getHeadscaleCLIClient()
		defer cancel()
		defer conn.Close()

		request := &v1.ExpirePreAuthKeyRequest{
			Namespace: namespace,
			Key:       args[0],
		}

		response, err := client.ExpirePreAuthKey(ctx, request)
		if err != nil {
			ErrorOutput(
				err,
				fmt.Sprintf("Cannot expire Pre Auth Key: %s\n", err),
				output,
			)

			return
		}

		SuccessOutput(response, "Key expired", output)
	},
}<|MERGE_RESOLUTION|>--- conflicted
+++ resolved
@@ -3,6 +3,7 @@
 import (
 	"fmt"
 	"strconv"
+	"strings"
 	"time"
 
 	v1 "github.com/juanfont/headscale/gen/go/headscale/v1"
@@ -26,20 +27,17 @@
 	preauthkeysCmd.AddCommand(listPreAuthKeys)
 	preauthkeysCmd.AddCommand(createPreAuthKeyCmd)
 	preauthkeysCmd.AddCommand(expirePreAuthKeyCmd)
-<<<<<<< HEAD
-	createPreAuthKeyCmd.PersistentFlags().Bool("reusable", false, "Make the preauthkey reusable")
-	createPreAuthKeyCmd.PersistentFlags().Bool("ephemeral", false, "Preauthkey for ephemeral nodes")
-	createPreAuthKeyCmd.Flags().StringP("expiration", "e", "", "Human-readable expiration of the key (30m, 24h, 365d...)")
-	createPreAuthKeyCmd.Flags().StringP("subnet", "s", "", "Subnet to assign new nodes to")
-	createPreAuthKeyCmd.Flags().String("ip", "", "IP to assign a node to (only supported for non-resuable keys)")
-=======
+
 	createPreAuthKeyCmd.PersistentFlags().
 		Bool("reusable", false, "Make the preauthkey reusable")
 	createPreAuthKeyCmd.PersistentFlags().
 		Bool("ephemeral", false, "Preauthkey for ephemeral nodes")
 	createPreAuthKeyCmd.Flags().
 		DurationP("expiration", "e", DefaultPreAuthKeyExpiry, "Human-readable expiration of the key (30m, 24h, 365d...)")
->>>>>>> a52a4d45
+	createPreAuthKeyCmd.Flags().
+		StringP("subnet", "s", "", "Subnet to assign new nodes to")
+	createPreAuthKeyCmd.Flags().
+		String("ip", "", "IP to assign a node to (only supported for non-resuable keys)")
 }
 
 var preauthkeysCmd = &cobra.Command{
@@ -85,15 +83,10 @@
 			return
 		}
 
-<<<<<<< HEAD
-		d := pterm.TableData{{"ID", "Key", "Reusable", "Ephemeral", "Expiration", "Subnet", "Created"}}
-		for _, k := range *keys {
-=======
 		tableData := pterm.TableData{
-			{"ID", "Key", "Reusable", "Ephemeral", "Used", "Expiration", "Created"},
+			{"ID", "Key", "Reusable", "Ephemeral", "Used", "Subnet", "Expiration", "Created"},
 		}
 		for _, key := range response.PreAuthKeys {
->>>>>>> a52a4d45
 			expiration := "-"
 			if key.GetExpiration() != nil {
 				expiration = key.Expiration.AsTime().Format("2006-01-02 15:04:05")
@@ -112,13 +105,9 @@
 				reusable,
 				strconv.FormatBool(key.GetEphemeral()),
 				strconv.FormatBool(key.GetUsed()),
+				key.GetSubnet(),
 				expiration,
-<<<<<<< HEAD
-				k.Subnet,
-				k.CreatedAt.Format("2006-01-02 15:04:05"),
-=======
 				key.GetCreatedAt().AsTime().Format("2006-01-02 15:04:05"),
->>>>>>> a52a4d45
 			})
 
 		}
@@ -151,19 +140,6 @@
 		reusable, _ := cmd.Flags().GetBool("reusable")
 		ephemeral, _ := cmd.Flags().GetBool("ephemeral")
 
-		log.Trace().
-			Bool("reusable", reusable).
-			Bool("ephemeral", ephemeral).
-			Str("namespace", namespace).
-			Msg("Preparing to create preauthkey")
-
-		request := &v1.CreatePreAuthKeyRequest{
-			Namespace: namespace,
-			Reusable:  reusable,
-			Ephemeral: ephemeral,
-		}
-
-<<<<<<< HEAD
 		subnet, _ := cmd.Flags().GetString("subnet")
 
 		if !reusable && subnet == "" {
@@ -178,11 +154,20 @@
 			}
 		}
 
-		k, err := h.CreatePreAuthKeyWithSubnet(n, reusable, ephemeral, expiration, subnet)
-		if strings.HasPrefix(o, "json") {
-			JsonOutput(k, err, o)
-			return
-=======
+		log.Trace().
+			Bool("reusable", reusable).
+			Bool("ephemeral", ephemeral).
+			Str("namespace", namespace).
+			Str("subnet", subnet).
+			Msg("Preparing to create preauthkey")
+
+		request := &v1.CreatePreAuthKeyRequest{
+			Namespace: namespace,
+			Reusable:  reusable,
+			Ephemeral: ephemeral,
+			Subnet:    subnet,
+		}
+
 		if cmd.Flags().Changed("expiration") {
 			duration, _ := cmd.Flags().GetDuration("expiration")
 			expiration := time.Now().UTC().Add(duration)
@@ -190,7 +175,6 @@
 			log.Trace().Dur("expiration", duration).Msg("expiration has been set")
 
 			request.Expiration = timestamppb.New(expiration)
->>>>>>> a52a4d45
 		}
 
 		ctx, client, conn, cancel := getHeadscaleCLIClient()
