package cli

import (
	"fmt"
	"log"
	"strconv"
	"strings"
	"time"

	survey "github.com/AlecAivazis/survey/v2"
	"github.com/juanfont/headscale"
	v1 "github.com/juanfont/headscale/gen/go/headscale/v1"
	"github.com/pterm/pterm"
	"github.com/spf13/cobra"
	"google.golang.org/grpc/status"
	"inet.af/netaddr"
	"tailscale.com/types/key"
)

func init() {
	rootCmd.AddCommand(nodeCmd)
	listNodesCmd.Flags().StringP("namespace", "n", "", "Filter by namespace")
	listNodesCmd.Flags().BoolP("tags", "t", false, "Show tags")
	nodeCmd.AddCommand(listNodesCmd)

	listNodesCmd.Flags().BoolP("show-routes", "", false, "Show routes assiged to node")
	nodeCmd.AddCommand(listNodesCmd)

	registerNodeCmd.Flags().StringP("namespace", "n", "", "Namespace")
	err := registerNodeCmd.MarkFlagRequired("namespace")
	if err != nil {
		log.Fatalf(err.Error())
	}
	registerNodeCmd.Flags().StringP("key", "k", "", "Key")
	err = registerNodeCmd.MarkFlagRequired("key")
	if err != nil {
		log.Fatalf(err.Error())
	}
	nodeCmd.AddCommand(registerNodeCmd)

	expireNodeCmd.Flags().Uint64P("identifier", "i", 0, "Node identifier (ID)")
	err = expireNodeCmd.MarkFlagRequired("identifier")
	if err != nil {
		log.Fatalf(err.Error())
	}
	nodeCmd.AddCommand(expireNodeCmd)

	deleteNodeCmd.Flags().Uint64P("identifier", "i", 0, "Node identifier (ID)")
	err = deleteNodeCmd.MarkFlagRequired("identifier")
	if err != nil {
		log.Fatalf(err.Error())
	}
	nodeCmd.AddCommand(deleteNodeCmd)

	moveNodeCmd.Flags().Uint64P("identifier", "i", 0, "Node identifier (ID)")

	err = moveNodeCmd.MarkFlagRequired("identifier")
	if err != nil {
		log.Fatalf(err.Error())
	}

	moveNodeCmd.Flags().StringP("namespace", "n", "", "New namespace")

	err = moveNodeCmd.MarkFlagRequired("namespace")
	if err != nil {
		log.Fatalf(err.Error())
	}
	nodeCmd.AddCommand(moveNodeCmd)

	tagCmd.Flags().Uint64P("identifier", "i", 0, "Node identifier (ID)")

	err = tagCmd.MarkFlagRequired("identifier")
	if err != nil {
		log.Fatalf(err.Error())
	}
	tagCmd.Flags().
		StringSliceP("tags", "t", []string{}, "List of tags to add to the node")
	nodeCmd.AddCommand(tagCmd)
}

var nodeCmd = &cobra.Command{
	Use:     "nodes",
	Short:   "Manage the nodes of Headscale",
	Aliases: []string{"node", "machine", "machines"},
}

var registerNodeCmd = &cobra.Command{
	Use:   "register",
	Short: "Registers a machine to your network",
	Run: func(cmd *cobra.Command, args []string) {
		output, _ := cmd.Flags().GetString("output")
		namespace, err := cmd.Flags().GetString("namespace")
		if err != nil {
			ErrorOutput(err, fmt.Sprintf("Error getting namespace: %s", err), output)

			return
		}

		ctx, client, conn, cancel := getHeadscaleCLIClient()
		defer cancel()
		defer conn.Close()

		machineKey, err := cmd.Flags().GetString("key")
		if err != nil {
			ErrorOutput(
				err,
				fmt.Sprintf("Error getting machine key from flag: %s", err),
				output,
			)

			return
		}

		request := &v1.RegisterMachineRequest{
			Key:       machineKey,
			Namespace: namespace,
		}

		response, err := client.RegisterMachine(ctx, request)
		if err != nil {
			ErrorOutput(
				err,
				fmt.Sprintf(
					"Cannot register machine: %s\n",
					status.Convert(err).Message(),
				),
				output,
			)

			return
		}

		SuccessOutput(response.Machine, "Machine register", output)
	},
}

var listNodesCmd = &cobra.Command{
	Use:     "list",
	Short:   "List nodes",
	Aliases: []string{"ls", "show"},
	Run: func(cmd *cobra.Command, args []string) {
		output, _ := cmd.Flags().GetString("output")
		showRoutes, _ := cmd.Flags().GetBool("show-routes")
		namespace, err := cmd.Flags().GetString("namespace")
		if err != nil {
			ErrorOutput(err, fmt.Sprintf("Error getting namespace: %s", err), output)

			return
		}
		showTags, err := cmd.Flags().GetBool("tags")
		if err != nil {
			ErrorOutput(err, fmt.Sprintf("Error getting tags flag: %s", err), output)

			return
		}

		ctx, client, conn, cancel := getHeadscaleCLIClient()
		defer cancel()
		defer conn.Close()

		request := &v1.ListMachinesRequest{
			Namespace: namespace,
		}

		response, err := client.ListMachines(ctx, request)
		if err != nil {
			ErrorOutput(
				err,
				fmt.Sprintf("Cannot get nodes: %s", status.Convert(err).Message()),
				output,
			)

			return
		}

		if output != "" {
			SuccessOutput(response.Machines, "", output)

			return
		}

<<<<<<< HEAD
		tableData, err := nodesToPtables(namespace, showRoutes, response.Machines)
=======
		tableData, err := nodesToPtables(namespace, showTags, response.Machines)
>>>>>>> 747d64cd
		if err != nil {
			ErrorOutput(err, fmt.Sprintf("Error converting to table: %s", err), output)

			return
		}

		err = pterm.DefaultTable.WithHasHeader().WithData(tableData).Render()
		if err != nil {
			ErrorOutput(
				err,
				fmt.Sprintf("Failed to render pterm table: %s", err),
				output,
			)

			return
		}
	},
}

var expireNodeCmd = &cobra.Command{
	Use:     "expire",
	Short:   "Expire (log out) a machine in your network",
	Long:    "Expiring a node will keep the node in the database and force it to reauthenticate.",
	Aliases: []string{"logout", "exp", "e"},
	Run: func(cmd *cobra.Command, args []string) {
		output, _ := cmd.Flags().GetString("output")

		identifier, err := cmd.Flags().GetUint64("identifier")
		if err != nil {
			ErrorOutput(
				err,
				fmt.Sprintf("Error converting ID to integer: %s", err),
				output,
			)

			return
		}

		ctx, client, conn, cancel := getHeadscaleCLIClient()
		defer cancel()
		defer conn.Close()

		request := &v1.ExpireMachineRequest{
			MachineId: identifier,
		}

		response, err := client.ExpireMachine(ctx, request)
		if err != nil {
			ErrorOutput(
				err,
				fmt.Sprintf(
					"Cannot expire machine: %s\n",
					status.Convert(err).Message(),
				),
				output,
			)

			return
		}

		SuccessOutput(response.Machine, "Machine expired", output)
	},
}

var deleteNodeCmd = &cobra.Command{
	Use:     "delete",
	Short:   "Delete a node",
	Aliases: []string{"del"},
	Run: func(cmd *cobra.Command, args []string) {
		output, _ := cmd.Flags().GetString("output")

		identifier, err := cmd.Flags().GetUint64("identifier")
		if err != nil {
			ErrorOutput(
				err,
				fmt.Sprintf("Error converting ID to integer: %s", err),
				output,
			)

			return
		}

		ctx, client, conn, cancel := getHeadscaleCLIClient()
		defer cancel()
		defer conn.Close()

		getRequest := &v1.GetMachineRequest{
			MachineId: identifier,
		}

		getResponse, err := client.GetMachine(ctx, getRequest)
		if err != nil {
			ErrorOutput(
				err,
				fmt.Sprintf(
					"Error getting node node: %s",
					status.Convert(err).Message(),
				),
				output,
			)

			return
		}

		deleteRequest := &v1.DeleteMachineRequest{
			MachineId: identifier,
		}

		confirm := false
		force, _ := cmd.Flags().GetBool("force")
		if !force {
			prompt := &survey.Confirm{
				Message: fmt.Sprintf(
					"Do you want to remove the node %s?",
					getResponse.GetMachine().Name,
				),
			}
			err = survey.AskOne(prompt, &confirm)
			if err != nil {
				return
			}
		}

		if confirm || force {
			response, err := client.DeleteMachine(ctx, deleteRequest)
			if output != "" {
				SuccessOutput(response, "", output)

				return
			}
			if err != nil {
				ErrorOutput(
					err,
					fmt.Sprintf(
						"Error deleting node: %s",
						status.Convert(err).Message(),
					),
					output,
				)

				return
			}
			SuccessOutput(
				map[string]string{"Result": "Node deleted"},
				"Node deleted",
				output,
			)
		} else {
			SuccessOutput(map[string]string{"Result": "Node not deleted"}, "Node not deleted", output)
		}
	},
}

var moveNodeCmd = &cobra.Command{
	Use:     "move",
	Short:   "Move node to another namespace",
	Aliases: []string{"mv"},
	Run: func(cmd *cobra.Command, args []string) {
		output, _ := cmd.Flags().GetString("output")

		identifier, err := cmd.Flags().GetUint64("identifier")
		if err != nil {
			ErrorOutput(
				err,
				fmt.Sprintf("Error converting ID to integer: %s", err),
				output,
			)

			return
		}

		namespace, err := cmd.Flags().GetString("namespace")
		if err != nil {
			ErrorOutput(
				err,
				fmt.Sprintf("Error getting namespace: %s", err),
				output,
			)

			return
		}

		ctx, client, conn, cancel := getHeadscaleCLIClient()
		defer cancel()
		defer conn.Close()

		getRequest := &v1.GetMachineRequest{
			MachineId: identifier,
		}

		_, err = client.GetMachine(ctx, getRequest)
		if err != nil {
			ErrorOutput(
				err,
				fmt.Sprintf(
					"Error getting node: %s",
					status.Convert(err).Message(),
				),
				output,
			)

			return
		}

		moveRequest := &v1.MoveMachineRequest{
			MachineId: identifier,
			Namespace: namespace,
		}

		moveResponse, err := client.MoveMachine(ctx, moveRequest)
		if err != nil {
			ErrorOutput(
				err,
				fmt.Sprintf(
					"Error moving node: %s",
					status.Convert(err).Message(),
				),
				output,
			)

			return
		}

		SuccessOutput(moveResponse.Machine, "Node moved to another namespace", output)
	},
}

func nodesToPtables(
	currentNamespace string,
<<<<<<< HEAD
	showRoutes bool,
=======
	showTags bool,
>>>>>>> 747d64cd
	machines []*v1.Machine,
) (pterm.TableData, error) {
	tableHeader := []string{
		"ID",
		"Name",
		"NodeKey",
		"Namespace",
		"IP addresses",
		"Ephemeral",
		"Last seen",
		"Online",
		"Expired",
	}
<<<<<<< HEAD

	if showRoutes {
		tableHeader = append(tableHeader, "Routes")
=======
	if showTags {
		tableHeader = append(tableHeader, []string{
			"ForcedTags",
			"InvalidTags",
			"ValidTags",
		}...)
>>>>>>> 747d64cd
	}
	tableData := pterm.TableData{tableHeader}

	tableData := pterm.TableData{tableHeader}

	for _, machine := range machines {
		var ephemeral bool
		if machine.PreAuthKey != nil && machine.PreAuthKey.Ephemeral {
			ephemeral = true
		}

		var lastSeen time.Time
		var lastSeenTime string
		if machine.LastSeen != nil {
			lastSeen = machine.LastSeen.AsTime()
			lastSeenTime = lastSeen.Format("2006-01-02 15:04:05")
		}

		var expiry time.Time
		if machine.Expiry != nil {
			expiry = machine.Expiry.AsTime()
		}

		var nodeKey key.NodePublic
		err := nodeKey.UnmarshalText(
			[]byte(headscale.NodePublicKeyEnsurePrefix(machine.NodeKey)),
		)
		if err != nil {
			return nil, err
		}

		var online string
		if lastSeen.After(
			time.Now().Add(-5 * time.Minute),
		) { // TODO: Find a better way to reliably show if online
			online = pterm.LightGreen("online")
		} else {
			online = pterm.LightRed("offline")
		}

		var expired string
		if expiry.IsZero() || expiry.After(time.Now()) {
			expired = pterm.LightGreen("no")
		} else {
			expired = pterm.LightRed("yes")
		}

		var forcedTags string
		for _, tag := range machine.ForcedTags {
			forcedTags += "," + tag
		}
		forcedTags = strings.TrimLeft(forcedTags, ",")
		var invalidTags string
		for _, tag := range machine.InvalidTags {
			if !contains(machine.ForcedTags, tag) {
				invalidTags += "," + pterm.LightRed(tag)
			}
		}
		invalidTags = strings.TrimLeft(invalidTags, ",")
		var validTags string
		for _, tag := range machine.ValidTags {
			if !contains(machine.ForcedTags, tag) {
				validTags += "," + pterm.LightGreen(tag)
			}
		}
		validTags = strings.TrimLeft(validTags, ",")

		var namespace string
		if currentNamespace == "" || (currentNamespace == machine.Namespace.Name) {
			namespace = pterm.LightMagenta(machine.Namespace.Name)
		} else {
			// Shared into this namespace
			namespace = pterm.LightYellow(machine.Namespace.Name)
		}

		var IPV4Address string
		var IPV6Address string
		for _, addr := range machine.IpAddresses {
			if netaddr.MustParseIP(addr).Is4() {
				IPV4Address = addr
			} else {
				IPV6Address = addr
			}
		}

<<<<<<< HEAD
		var routes []string
		for _, route := range machine.RequestedRoutes {
			if isStringInSlice(machine.EnabledRoutes, route) {
				routes = append(routes, "*"+pterm.LightGreen(route))
			} else {
				routes = append(routes, pterm.LightRed(route))
			}
		}

=======
>>>>>>> 747d64cd
		nodeData := []string{
			strconv.FormatUint(machine.Id, headscale.Base10),
			machine.Name,
			nodeKey.ShortString(),
			namespace,
<<<<<<< HEAD
			strings.Join([]string{IpV4Address, IpV6Address}, ", "),
=======
			strings.Join([]string{IPV4Address, IPV6Address}, ", "),
>>>>>>> 747d64cd
			strconv.FormatBool(ephemeral),
			lastSeenTime,
			online,
			expired,
		}
<<<<<<< HEAD

		if showRoutes {
			nodeData = append(nodeData, strings.Join(routes, ", "))
		}

		tableData = append(tableData, nodeData)
=======
		if showTags {
			nodeData = append(nodeData, []string{forcedTags, invalidTags, validTags}...)
		}
		tableData = append(
			tableData,
			nodeData,
		)
>>>>>>> 747d64cd
	}

	return tableData, nil
}

var tagCmd = &cobra.Command{
	Use:     "tag",
	Short:   "Manage the tags of a node",
	Aliases: []string{"tags", "t"},
	Run: func(cmd *cobra.Command, args []string) {
		output, _ := cmd.Flags().GetString("output")
		ctx, client, conn, cancel := getHeadscaleCLIClient()
		defer cancel()
		defer conn.Close()

		// retrieve flags from CLI
		identifier, err := cmd.Flags().GetUint64("identifier")
		if err != nil {
			ErrorOutput(
				err,
				fmt.Sprintf("Error converting ID to integer: %s", err),
				output,
			)

			return
		}
		tagsToSet, err := cmd.Flags().GetStringSlice("tags")
		if err != nil {
			ErrorOutput(
				err,
				fmt.Sprintf("Error retrieving list of tags to add to machine, %v", err),
				output,
			)

			return
		}

		// Sending tags to machine
		request := &v1.SetTagsRequest{
			MachineId: identifier,
			Tags:      tagsToSet,
		}
		resp, err := client.SetTags(ctx, request)
		if err != nil {
			ErrorOutput(
				err,
				fmt.Sprintf("Error while sending tags to headscale: %s", err),
				output,
			)

			return
		}

		if resp != nil {
			SuccessOutput(
				resp.GetMachine(),
				"Machine updated",
				output,
			)
		}
	},
}<|MERGE_RESOLUTION|>--- conflicted
+++ resolved
@@ -179,11 +179,7 @@
 			return
 		}
 
-<<<<<<< HEAD
-		tableData, err := nodesToPtables(namespace, showRoutes, response.Machines)
-=======
-		tableData, err := nodesToPtables(namespace, showTags, response.Machines)
->>>>>>> 747d64cd
+		tableData, err := nodesToPtables(namespace, showRoutes, showTags, response.Machines)
 		if err != nil {
 			ErrorOutput(err, fmt.Sprintf("Error converting to table: %s", err), output)
 
@@ -413,11 +409,8 @@
 
 func nodesToPtables(
 	currentNamespace string,
-<<<<<<< HEAD
 	showRoutes bool,
-=======
 	showTags bool,
->>>>>>> 747d64cd
 	machines []*v1.Machine,
 ) (pterm.TableData, error) {
 	tableHeader := []string{
@@ -431,20 +424,18 @@
 		"Online",
 		"Expired",
 	}
-<<<<<<< HEAD
-
-	if showRoutes {
-		tableHeader = append(tableHeader, "Routes")
-=======
+
 	if showTags {
 		tableHeader = append(tableHeader, []string{
 			"ForcedTags",
 			"InvalidTags",
 			"ValidTags",
 		}...)
->>>>>>> 747d64cd
-	}
-	tableData := pterm.TableData{tableHeader}
+	}
+
+	if showRoutes {
+		tableHeader = append(tableHeader, "Routes")
+	}
 
 	tableData := pterm.TableData{tableHeader}
 
@@ -528,7 +519,6 @@
 			}
 		}
 
-<<<<<<< HEAD
 		var routes []string
 		for _, route := range machine.RequestedRoutes {
 			if isStringInSlice(machine.EnabledRoutes, route) {
@@ -538,39 +528,30 @@
 			}
 		}
 
-=======
->>>>>>> 747d64cd
 		nodeData := []string{
 			strconv.FormatUint(machine.Id, headscale.Base10),
 			machine.Name,
 			nodeKey.ShortString(),
 			namespace,
-<<<<<<< HEAD
-			strings.Join([]string{IpV4Address, IpV6Address}, ", "),
-=======
 			strings.Join([]string{IPV4Address, IPV6Address}, ", "),
->>>>>>> 747d64cd
 			strconv.FormatBool(ephemeral),
 			lastSeenTime,
 			online,
 			expired,
 		}
-<<<<<<< HEAD
 
 		if showRoutes {
 			nodeData = append(nodeData, strings.Join(routes, ", "))
 		}
 
-		tableData = append(tableData, nodeData)
-=======
 		if showTags {
 			nodeData = append(nodeData, []string{forcedTags, invalidTags, validTags}...)
 		}
+
 		tableData = append(
 			tableData,
 			nodeData,
 		)
->>>>>>> 747d64cd
 	}
 
 	return tableData, nil
