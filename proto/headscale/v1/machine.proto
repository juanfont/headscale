--- conflicted
+++ resolved
@@ -31,14 +31,10 @@
     google.protobuf.Timestamp created_at = 12;
 
     RegisterMethod register_method = 13;
-<<<<<<< HEAD
-    reserved 14 to 18;
-    repeated string requested_routes = 19;
-    repeated string enabled_routes = 20;
-=======
+    reserved 14 to 17;
+    repeated string requested_routes = 21;
+    repeated string enabled_routes = 22;
 
-    reserved 14 to 17;
->>>>>>> 747d64cd
     // google.protobuf.Timestamp updated_at = 14;
     // google.protobuf.Timestamp deleted_at = 15;
 
