--- conflicted
+++ resolved
@@ -1251,19 +1251,19 @@
         }
       }
     },
-<<<<<<< HEAD
     "v1GetWireGuardOnlyPeerResponse": {
       "type": "object",
       "properties": {
         "peer": {
           "$ref": "#/definitions/v1WireGuardOnlyPeer"
-=======
+        }
+      }
+    },
     "v1HealthResponse": {
       "type": "object",
       "properties": {
         "databaseConnectivity": {
           "type": "boolean"
->>>>>>> 8394e709
         }
       }
     },
@@ -1622,7 +1622,7 @@
           "format": "date-time"
         }
       },
-      "description": "WireGuardConnection represents a connection between a regular node and a WireGuard-only peer.\nThis allows each node to have unique masquerade addresses when communicating with the same\nWireGuard peer, enabling proper bidirectional routing."
+      "description": "WireGuardConnection represents a connection between a regular node and a WireGuard-only peer.\nThis allows each node to have unique masquerade addresses when communicating with the same\nWireGuard peer."
     },
     "v1WireGuardOnlyPeer": {
       "type": "object",
@@ -1675,7 +1675,7 @@
           "format": "date-time"
         }
       },
-      "description": "WireGuardOnlyPeer represents an external WireGuard peer that does not run\na Tailscale client. These peers are manually configured and statically defined.\nVisibility and masquerade addresses are now managed through the WireGuardConnection\nmodel (see wireguard_connection.proto)."
+      "description": "WireGuardOnlyPeer represents an external WireGuard peer that does not run\na Tailscale client. These peers are manually configured and statically defined.\nVisibility and masquerade addresses are managed through the WireGuardConnection\nmodel (see wireguard_connection.proto)."
     }
   }
 }