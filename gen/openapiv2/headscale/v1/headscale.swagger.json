--- conflicted
+++ resolved
@@ -991,19 +991,24 @@
         "registerMethod": {
           "$ref": "#/definitions/v1RegisterMethod"
         },
-<<<<<<< HEAD
         "requestedRoutes": {
-=======
+          "type": "array",
+          "items": {
+            "type": "string"
+          }
+        },
+        "enabledRoutes": {
+          "type": "array",
+          "items": {
+            "type": "string"
+          }
+        },
         "forcedTags": {
->>>>>>> 747d64cd
-          "type": "array",
-          "items": {
-            "type": "string"
-          }
-        },
-<<<<<<< HEAD
-        "enabledRoutes": {
-=======
+          "type": "array",
+          "items": {
+            "type": "string"
+          }
+        },
         "invalidTags": {
           "type": "array",
           "items": {
@@ -1011,7 +1016,6 @@
           }
         },
         "validTags": {
->>>>>>> 747d64cd
           "type": "array",
           "items": {
             "type": "string"
