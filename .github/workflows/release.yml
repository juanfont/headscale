---
name: release

on:
  push:
    tags:
      - "*" # triggers only if push new tag version
  workflow_dispatch:

jobs:
  goreleaser:
    runs-on: ubuntu-18.04 # due to CGO we need to user an older version
    steps:
      - name: Checkout
        uses: actions/checkout@v2
        with:
          fetch-depth: 0
      - name: Set up Go
        uses: actions/setup-go@v2
        with:
          go-version: 1.16

      - name: Install dependencies
        run: |
          sudo apt update
          sudo apt install -y gcc-aarch64-linux-gnu
      - name: Run GoReleaser
        uses: goreleaser/goreleaser-action@v2
        with:
          distribution: goreleaser
          version: latest
          args: release --rm-dist
        env:
          GITHUB_TOKEN: ${{ secrets.GITHUB_TOKEN }}

  docker-release:
    runs-on: ubuntu-latest
    steps:
      - name: Checkout
        uses: actions/checkout@v2
        with:
          fetch-depth: 0
      
      - name: Set up QEMU for multiple platforms
        uses: docker/setup-qemu-action@master
        with:
          platforms: arm64,amd64

      - name: Cache Docker layers
        uses: actions/cache@v2
        with:
          path: /tmp/.buildx-cache
          key: ${{ runner.os }}-buildx-${{ github.sha }}
          restore-keys: |
            ${{ runner.os }}-buildx-

      - name: Docker meta
        id: meta
        uses: docker/metadata-action@v3
        with:
          # list of Docker images to use as base name for tags
          images: |
            ${{ secrets.DOCKERHUB_USERNAME }}/headscale
            ghcr.io/${{ github.repository_owner }}/headscale
          tags: |
            type=semver,pattern={{version}}
            type=semver,pattern={{major}}.{{minor}}
            type=semver,pattern={{major}}
            type=sha
            
      - name: Login to DockerHub
        uses: docker/login-action@v1
        with:
          username: ${{ secrets.DOCKERHUB_USERNAME }}
          password: ${{ secrets.DOCKERHUB_TOKEN }}
          
      - name: Login to GHCR
        uses: docker/login-action@v1
        with:
          registry: ghcr.io
          username: ${{ github.repository_owner }}
          password: ${{ secrets.GITHUB_TOKEN }}
          
      - name: Build and push
        id: docker_build
        uses: docker/build-push-action@v2
        with:
          push: true
          context: .
          tags: ${{ steps.meta.outputs.tags }}
          labels: ${{ steps.meta.outputs.labels }}
<<<<<<< HEAD
          platforms: linux/amd64,linux/arm64
          cache-from: type=local,src=/tmp/.buildx-cache
          cache-to: type=local,dest=/tmp/.buildx-cache-new

      - name: Prepare cache for next build
        run: |
          rm -rf /tmp/.buildx-cache
          mv /tmp/.buildx-cache-new /tmp/.buildx-cache
=======

  docker-debug-release:
    runs-on: ubuntu-latest
    steps:
      - name: Checkout
        uses: actions/checkout@v2
        with:
          fetch-depth: 0
      - name: Docker meta
        id: meta-debug
        uses: docker/metadata-action@v3
        with:
          # list of Docker images to use as base name for tags
          images: |
            ${{ secrets.DOCKERHUB_USERNAME }}/headscale
            ghcr.io/${{ github.repository_owner }}/headscale
          flavor: |
            latest=false
          tags: |
            type=semver,pattern={{version}}-debug
            type=semver,pattern={{major}}.{{minor}}-debug
            type=semver,pattern={{major}}-debug
            type=raw,value=latest-debug
            type=sha,suffix=-debug
      - name: Login to DockerHub
        uses: docker/login-action@v1
        with:
          username: ${{ secrets.DOCKERHUB_USERNAME }}
          password: ${{ secrets.DOCKERHUB_TOKEN }}
      - name: Login to GHCR
        uses: docker/login-action@v1
        with:
          registry: ghcr.io
          username: ${{ github.repository_owner }}
          password: ${{ secrets.GITHUB_TOKEN }}
      - name: Build and push
        id: docker_build
        uses: docker/build-push-action@v2
        with:
          push: true
          context: .
          file: Dockerfile.debug
          tags: ${{ steps.meta-debug.outputs.tags }}
          labels: ${{ steps.meta-debug.outputs.labels }}
>>>>>>> 49f835d8
<|MERGE_RESOLUTION|>--- conflicted
+++ resolved
@@ -89,7 +89,6 @@
           context: .
           tags: ${{ steps.meta.outputs.tags }}
           labels: ${{ steps.meta.outputs.labels }}
-<<<<<<< HEAD
           platforms: linux/amd64,linux/arm64
           cache-from: type=local,src=/tmp/.buildx-cache
           cache-to: type=local,dest=/tmp/.buildx-cache-new
@@ -98,7 +97,7 @@
         run: |
           rm -rf /tmp/.buildx-cache
           mv /tmp/.buildx-cache-new /tmp/.buildx-cache
-=======
+
 
   docker-debug-release:
     runs-on: ubuntu-latest
@@ -107,6 +106,19 @@
         uses: actions/checkout@v2
         with:
           fetch-depth: 0
+      - name: Set up QEMU for multiple platforms
+        uses: docker/setup-qemu-action@master
+        with:
+          platforms: arm64,amd64
+
+      - name: Cache Docker layers
+        uses: actions/cache@v2
+        with:
+          path: /tmp/.buildx-cache-debug
+          key: ${{ runner.os }}-buildx-debug-${{ github.sha }}
+          restore-keys: |
+            ${{ runner.os }}-buildx-debug-
+
       - name: Docker meta
         id: meta-debug
         uses: docker/metadata-action@v3
@@ -143,4 +155,10 @@
           file: Dockerfile.debug
           tags: ${{ steps.meta-debug.outputs.tags }}
           labels: ${{ steps.meta-debug.outputs.labels }}
->>>>>>> 49f835d8
+          platforms: linux/amd64,linux/arm64
+          cache-from: type=local,src=/tmp/.buildx-cache-debug
+          cache-to: type=local,dest=/tmp/.buildx-cache-debug-new
+      - name: Prepare cache for next build
+        run: |
+          rm -rf /tmp/.buildx-cache
+          mv /tmp/.buildx-cache-debug-new /tmp/.buildx-cache-debug