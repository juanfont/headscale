--- conflicted
+++ resolved
@@ -30,23 +30,14 @@
 )
 
 const (
-<<<<<<< HEAD
 	hsicHashLength                = 6
 	dockerContextPath             = "../."
+  caCertRoot                    = "/usr/local/share/ca-certificates"
 	aclPolicyPath                 = "/etc/headscale/acl.hujson"
 	tlsCertPath                   = "/etc/headscale/tls.cert"
 	tlsKeyPath                    = "/etc/headscale/tls.key"
 	headscaleDefaultPort          = 8080
 	IntegrationTestDockerFileName = "Dockerfile.integration"
-=======
-	hsicHashLength       = 6
-	dockerContextPath    = "../."
-	caCertRoot           = "/usr/local/share/ca-certificates"
-	aclPolicyPath        = "/etc/headscale/acl.hujson"
-	tlsCertPath          = "/etc/headscale/tls.cert"
-	tlsKeyPath           = "/etc/headscale/tls.key"
-	headscaleDefaultPort = 8080
->>>>>>> f6276ab9
 )
 
 var errHeadscaleStatusCodeNotOk = errors.New("headscale status code not ok")
