--- conflicted
+++ resolved
@@ -55,12 +55,7 @@
 	syncWaitGroup   sync.WaitGroup
 }
 
-<<<<<<< HEAD
-// TODO(kradalby): make control server configurable, test the test correctness with
-// Tailscale SaaS.
-=======
 // TODO(kradalby): make control server configurable, test correctness with Tailscale SaaS.
->>>>>>> 6e83b7f0
 type Scenario struct {
 	// TODO(kradalby): support multiple headcales for later, currently only
 	// use one.
