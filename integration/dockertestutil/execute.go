--- conflicted
+++ resolved
@@ -89,11 +89,6 @@
 
 		return stdout.String(), stderr.String(), nil
 	case <-time.After(execConfig.timeout):
-<<<<<<< HEAD
-		return stdout.String(), stderr.String(), ErrDockertestCommandTimeout
-=======
-
 		return stdout.String(), stderr.String(), fmt.Errorf("command failed, stderr: %s: %w", stderr.String(), ErrDockertestCommandTimeout)
->>>>>>> ccc895b4
 	}
 }