package dockertestutil

import (
	"bytes"
	"errors"
	"fmt"
	"sync"
	"time"

	"github.com/ory/dockertest/v3"
)

const dockerExecuteTimeout = time.Second * 30

var (
	ErrDockertestCommandFailed  = errors.New("dockertest command failed")
	ErrDockertestCommandTimeout = errors.New("dockertest command timed out")
)

type ExecuteCommandConfig struct {
	timeout time.Duration
}

type ExecuteCommandOption func(*ExecuteCommandConfig) error

func ExecuteCommandTimeout(timeout time.Duration) ExecuteCommandOption {
	return ExecuteCommandOption(func(conf *ExecuteCommandConfig) error {
		conf.timeout = timeout
		return nil
	})
}

func ExecuteCommand(
	resource *dockertest.Resource,
	cmd []string,
	env []string,
	options ...ExecuteCommandOption,
) (string, string, error) {
	var stdout bytes.Buffer
	var stderr bytes.Buffer
	var mu sync.Mutex

	execConfig := ExecuteCommandConfig{
		timeout: dockerExecuteTimeout,
	}

	for _, opt := range options {
		if err := opt(&execConfig); err != nil {
			return "", "", fmt.Errorf("execute-command/options: %w", err)
		}
	}

	type result struct {
		exitCode int
		err      error
	}

	resultChan := make(chan result, 1)

	// Run your long running function in it's own goroutine and pass back it's
	// response into our channel.
	go func() {
		var localStdout bytes.Buffer
		var localStderr bytes.Buffer

		exitCode, err := resource.Exec(
			cmd,
			dockertest.ExecOptions{
<<<<<<< HEAD
				Env:    append(env, "HEADSCALE_LOG_LEVEL=disabled"),
				StdOut: &localStdout,
				StdErr: &localStderr,
=======
				Env:    append(env, "HEADSCALE_LOG_LEVEL=info"),
				StdOut: &stdout,
				StdErr: &stderr,
>>>>>>> 63035cdb
			},
		)

		mu.Lock()
		stdout.Write(localStdout.Bytes())
		stderr.Write(localStderr.Bytes())
		mu.Unlock()

		resultChan <- result{exitCode, err}
	}()

	// Listen on our channel AND a timeout channel - which ever happens first.
	select {
	case res := <-resultChan:
		if res.err != nil {
			return stdout.String(), stderr.String(), res.err
		}

		if res.exitCode != 0 {
			// Uncomment for debugging
			// log.Println("Command: ", cmd)
			// log.Println("stdout: ", stdout.String())
			// log.Println("stderr: ", stderr.String())

			return stdout.String(), stderr.String(), ErrDockertestCommandFailed
		}

		return stdout.String(), stderr.String(), nil
	case <-time.After(execConfig.timeout):
		return stdout.String(), stderr.String(), ErrDockertestCommandTimeout
	}
}<|MERGE_RESOLUTION|>--- conflicted
+++ resolved
@@ -38,7 +38,6 @@
 ) (string, string, error) {
 	var stdout bytes.Buffer
 	var stderr bytes.Buffer
-	var mu sync.Mutex
 
 	execConfig := ExecuteCommandConfig{
 		timeout: dockerExecuteTimeout,
@@ -60,28 +59,14 @@
 	// Run your long running function in it's own goroutine and pass back it's
 	// response into our channel.
 	go func() {
-		var localStdout bytes.Buffer
-		var localStderr bytes.Buffer
-
 		exitCode, err := resource.Exec(
 			cmd,
 			dockertest.ExecOptions{
-<<<<<<< HEAD
-				Env:    append(env, "HEADSCALE_LOG_LEVEL=disabled"),
-				StdOut: &localStdout,
-				StdErr: &localStderr,
-=======
 				Env:    append(env, "HEADSCALE_LOG_LEVEL=info"),
 				StdOut: &stdout,
 				StdErr: &stderr,
->>>>>>> 63035cdb
 			},
 		)
-
-		mu.Lock()
-		stdout.Write(localStdout.Bytes())
-		stderr.Write(localStderr.Bytes())
-		mu.Unlock()
 
 		resultChan <- result{exitCode, err}
 	}()
