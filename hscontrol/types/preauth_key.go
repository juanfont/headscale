--- conflicted
+++ resolved
@@ -27,8 +27,7 @@
 
 func (key *PreAuthKey) Proto() *v1.PreAuthKey {
 	protoKey := v1.PreAuthKey{
-<<<<<<< HEAD
-		User:        key.User.Name,
+		User:        key.User.Username(),
 		Id:          strconv.FormatUint(key.ID, util.Base10),
 		Key:         key.Key,
 		Ephemeral:   key.Ephemeral,
@@ -36,15 +35,6 @@
 		Reusable:    key.Reusable,
 		Used:        key.Used,
 		AclTags:     key.Tags,
-=======
-		User:      key.User.Username(),
-		Id:        strconv.FormatUint(key.ID, util.Base10),
-		Key:       key.Key,
-		Ephemeral: key.Ephemeral,
-		Reusable:  key.Reusable,
-		Used:      key.Used,
-		AclTags:   key.Tags,
->>>>>>> 7512e236
 	}
 
 	if key.Expiration != nil {
