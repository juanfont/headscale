package types

import (
	"errors"
	"fmt"
	"io/fs"
	"net/netip"
	"net/url"
	"os"
	"strings"
	"time"

	"github.com/coreos/go-oidc/v3/oidc"
	"github.com/juanfont/headscale/hscontrol/util"
	"github.com/prometheus/common/model"
	"github.com/rs/zerolog"
	"github.com/rs/zerolog/log"
	"github.com/spf13/viper"
	"go4.org/netipx"
	"tailscale.com/net/tsaddr"
	"tailscale.com/tailcfg"
	"tailscale.com/types/dnstype"
)

const (
	defaultOIDCExpiryTime               = 180 * 24 * time.Hour // 180 Days
	maxDuration           time.Duration = 1<<63 - 1
)

var errOidcMutuallyExclusive = errors.New(
	"oidc_client_secret and oidc_client_secret_path are mutually exclusive",
)

// Config contains the initial Headscale configuration.
type Config struct {
	ServerURL                      string
	Addr                           string
	MetricsAddr                    string
	GRPCAddr                       string
	GRPCAllowInsecure              bool
	EphemeralNodeInactivityTimeout time.Duration
	NodeUpdateCheckInterval        time.Duration
	IPPrefixes                     []netip.Prefix
	NoisePrivateKeyPath            string
	BaseDomain                     string
	Log                            LogConfig
	DisableUpdateCheck             bool

	DERP DERPConfig

	DBtype string
	DBpath string
	DBhost string
	DBport int
	DBname string
	DBuser string
	DBpass string
	DBssl  string

	TLS TLSConfig

	ACMEURL   string
	ACMEEmail string

	DNSConfig *tailcfg.DNSConfig

	UnixSocket           string
	UnixSocketPermission fs.FileMode

	OIDC OIDCConfig

	LogTail             LogTailConfig
	RandomizeClientPort bool

	CLI CLIConfig

	ACL ACLConfig
}

type TLSConfig struct {
	CertPath string
	KeyPath  string

	LetsEncrypt LetsEncryptConfig
}

type LetsEncryptConfig struct {
	Listen        string
	Hostname      string
	CacheDir      string
	ChallengeType string
}

type OIDCConfig struct {
	OnlyStartIfOIDCIsAvailable bool
	Issuer                     string
	ClientID                   string
	ClientSecret               string
	Scope                      []string
	ExtraParams                map[string]string
	AllowedDomains             []string
	AllowedUsers               []string
	AllowedGroups              []string
	StripEmaildomain           bool
	Expiry                     time.Duration
	UseExpiryFromToken         bool
}

type DERPConfig struct {
	ServerEnabled                      bool
	AutomaticallyAddEmbeddedDerpRegion bool
	ServerRegionID                     int
	ServerRegionCode                   string
	ServerRegionName                   string
	ServerPrivateKeyPath               string
	STUNAddr                           string
	URLs                               []url.URL
	Paths                              []string
	AutoUpdate                         bool
	UpdateFrequency                    time.Duration
	IPv4                               string
	IPv6                               string
}

type LogTailConfig struct {
	Enabled bool
}

type CLIConfig struct {
	Address  string
	APIKey   string
	Timeout  time.Duration
	Insecure bool
}

type ACLConfig struct {
	PolicyPath string
}

type LogConfig struct {
	Format string
	Level  zerolog.Level
}

func LoadConfig(path string, isFile bool) error {
	if isFile {
		viper.SetConfigFile(path)
	} else {
		viper.SetConfigName("config")
		if path == "" {
			viper.AddConfigPath("/etc/headscale/")
			viper.AddConfigPath("$HOME/.headscale")
			viper.AddConfigPath(".")
		} else {
			// For testing
			viper.AddConfigPath(path)
		}
	}

	viper.SetEnvPrefix("headscale")
	viper.SetEnvKeyReplacer(strings.NewReplacer(".", "_"))
	viper.AutomaticEnv()

	viper.SetDefault("tls_letsencrypt_cache_dir", "/var/www/.cache")
	viper.SetDefault("tls_letsencrypt_challenge_type", HTTP01ChallengeType)

	viper.SetDefault("log.level", "info")
	viper.SetDefault("log.format", TextLogFormat)

	viper.SetDefault("dns_config", nil)
	viper.SetDefault("dns_config.override_local_dns", true)

	viper.SetDefault("derp.server.enabled", false)
	viper.SetDefault("derp.server.stun.enabled", true)
	viper.SetDefault("derp.server.automatically_add_embedded_derp_region", true)

	viper.SetDefault("unix_socket", "/var/run/headscale/headscale.sock")
	viper.SetDefault("unix_socket_permission", "0o770")

	viper.SetDefault("grpc_listen_addr", ":50443")
	viper.SetDefault("grpc_allow_insecure", false)

	viper.SetDefault("cli.timeout", "5s")
	viper.SetDefault("cli.insecure", false)

	viper.SetDefault("db_ssl", false)

	viper.SetDefault("oidc.scope", []string{oidc.ScopeOpenID, "profile", "email"})
	viper.SetDefault("oidc.strip_email_domain", true)
	viper.SetDefault("oidc.only_start_if_oidc_is_available", true)
	viper.SetDefault("oidc.expiry", "180d")
	viper.SetDefault("oidc.use_expiry_from_token", false)

	viper.SetDefault("logtail.enabled", false)
	viper.SetDefault("randomize_client_port", false)

	viper.SetDefault("ephemeral_node_inactivity_timeout", "120s")

	viper.SetDefault("node_update_check_interval", "10s")

	if IsCLIConfigured() {
		return nil
	}

	if err := viper.ReadInConfig(); err != nil {
		log.Warn().Err(err).Msg("Failed to read configuration from disk")

		return fmt.Errorf("fatal error reading config file: %w", err)
	}

	// Collect any validation errors and return them all at once
	var errorText string
	if (viper.GetString("tls_letsencrypt_hostname") != "") &&
		((viper.GetString("tls_cert_path") != "") || (viper.GetString("tls_key_path") != "")) {
		errorText += "Fatal config error: set either tls_letsencrypt_hostname or tls_cert_path/tls_key_path, not both\n"
	}

	if !viper.IsSet("noise") || viper.GetString("noise.private_key_path") == "" {
		errorText += "Fatal config error: headscale now requires a new `noise.private_key_path` field in the config file for the Tailscale v2 protocol\n"
	}

	if (viper.GetString("tls_letsencrypt_hostname") != "") &&
		(viper.GetString("tls_letsencrypt_challenge_type") == TLSALPN01ChallengeType) &&
		(!strings.HasSuffix(viper.GetString("listen_addr"), ":443")) {
		// this is only a warning because there could be something sitting in front of headscale that redirects the traffic (e.g. an iptables rule)
		log.Warn().
			Msg("Warning: when using tls_letsencrypt_hostname with TLS-ALPN-01 as challenge type, headscale must be reachable on port 443, i.e. listen_addr should probably end in :443")
	}

	if (viper.GetString("tls_letsencrypt_challenge_type") != HTTP01ChallengeType) &&
		(viper.GetString("tls_letsencrypt_challenge_type") != TLSALPN01ChallengeType) {
		errorText += "Fatal config error: the only supported values for tls_letsencrypt_challenge_type are HTTP-01 and TLS-ALPN-01\n"
	}

	if !strings.HasPrefix(viper.GetString("server_url"), "http://") &&
		!strings.HasPrefix(viper.GetString("server_url"), "https://") {
		errorText += "Fatal config error: server_url must start with https:// or http://\n"
	}

	// Minimum inactivity time out is keepalive timeout (60s) plus a few seconds
	// to avoid races
	minInactivityTimeout, _ := time.ParseDuration("65s")
	if viper.GetDuration("ephemeral_node_inactivity_timeout") <= minInactivityTimeout {
		errorText += fmt.Sprintf(
			"Fatal config error: ephemeral_node_inactivity_timeout (%s) is set too low, must be more than %s",
			viper.GetString("ephemeral_node_inactivity_timeout"),
			minInactivityTimeout,
		)
	}

	maxNodeUpdateCheckInterval, _ := time.ParseDuration("60s")
	if viper.GetDuration("node_update_check_interval") > maxNodeUpdateCheckInterval {
		errorText += fmt.Sprintf(
			"Fatal config error: node_update_check_interval (%s) is set too high, must be less than %s",
			viper.GetString("node_update_check_interval"),
			maxNodeUpdateCheckInterval,
		)
	}

	if errorText != "" {
		//nolint
		return errors.New(strings.TrimSuffix(errorText, "\n"))
	} else {
		return nil
	}
}

func GetTLSConfig() TLSConfig {
	return TLSConfig{
		LetsEncrypt: LetsEncryptConfig{
			Hostname: viper.GetString("tls_letsencrypt_hostname"),
			Listen:   viper.GetString("tls_letsencrypt_listen"),
			CacheDir: util.AbsolutePathFromConfigPath(
				viper.GetString("tls_letsencrypt_cache_dir"),
			),
			ChallengeType: viper.GetString("tls_letsencrypt_challenge_type"),
		},
		CertPath: util.AbsolutePathFromConfigPath(
			viper.GetString("tls_cert_path"),
		),
		KeyPath: util.AbsolutePathFromConfigPath(
			viper.GetString("tls_key_path"),
		),
	}
}

func GetDERPConfig() DERPConfig {
	serverEnabled := viper.GetBool("derp.server.enabled")
	serverRegionID := viper.GetInt("derp.server.region_id")
	serverRegionCode := viper.GetString("derp.server.region_code")
	serverRegionName := viper.GetString("derp.server.region_name")
	stunAddr := viper.GetString("derp.server.stun_listen_addr")
<<<<<<< HEAD
	privateKeyPath := util.AbsolutePathFromConfigPath(viper.GetString("derp.server.private_key_path"))
	ipv4 := viper.GetString("derp.server.ipv4")
	ipv6 := viper.GetString("derp.server.ipv6")
	automatically_add_embedded_derp_region := viper.GetBool("derp.server.automatically_add_embedded_derp_region")

=======
	privateKeyPath := util.AbsolutePathFromConfigPath(
		viper.GetString("derp.server.private_key_path"),
	)
	ipv4 := viper.GetString("derp.server.ipv4")
	ipv6 := viper.GetString("derp.server.ipv6")
	automaticallyAddEmbeddedDerpRegion := viper.GetBool(
		"derp.server.automatically_add_embedded_derp_region",
	)
>>>>>>> 4884f746
	if serverEnabled && stunAddr == "" {
		log.Fatal().
			Msg("derp.server.stun_listen_addr must be set if derp.server.enabled is true")
	}

	urlStrs := viper.GetStringSlice("derp.urls")

	urls := make([]url.URL, len(urlStrs))
	for index, urlStr := range urlStrs {
		urlAddr, err := url.Parse(urlStr)
		if err != nil {
			log.Error().
				Str("url", urlStr).
				Err(err).
				Msg("Failed to parse url, ignoring...")
		}

		urls[index] = *urlAddr
	}

	paths := viper.GetStringSlice("derp.paths")

<<<<<<< HEAD
	if serverEnabled && !automatically_add_embedded_derp_region && len(paths) == 0 {
=======
	if serverEnabled && !automaticallyAddEmbeddedDerpRegion && len(paths) == 0 {
>>>>>>> 4884f746
		log.Fatal().
			Msg("Disabling derp.server.automatically_add_embedded_derp_region requires to configure the derp server in derp.paths")
	}

	autoUpdate := viper.GetBool("derp.auto_update_enabled")
	updateFrequency := viper.GetDuration("derp.update_frequency")

	return DERPConfig{
		ServerEnabled:                      serverEnabled,
		ServerRegionID:                     serverRegionID,
		ServerRegionCode:                   serverRegionCode,
		ServerRegionName:                   serverRegionName,
		ServerPrivateKeyPath:               privateKeyPath,
		STUNAddr:                           stunAddr,
		URLs:                               urls,
		Paths:                              paths,
		AutoUpdate:                         autoUpdate,
		UpdateFrequency:                    updateFrequency,
		IPv4:                               ipv4,
		IPv6:                               ipv6,
<<<<<<< HEAD
		AutomaticallyAddEmbeddedDerpRegion: automatically_add_embedded_derp_region,
=======
		AutomaticallyAddEmbeddedDerpRegion: automaticallyAddEmbeddedDerpRegion,
>>>>>>> 4884f746
	}
}

func GetLogTailConfig() LogTailConfig {
	enabled := viper.GetBool("logtail.enabled")

	return LogTailConfig{
		Enabled: enabled,
	}
}

func GetACLConfig() ACLConfig {
	policyPath := viper.GetString("acl_policy_path")

	return ACLConfig{
		PolicyPath: policyPath,
	}
}

func GetLogConfig() LogConfig {
	logLevelStr := viper.GetString("log.level")
	logLevel, err := zerolog.ParseLevel(logLevelStr)
	if err != nil {
		logLevel = zerolog.DebugLevel
	}

	logFormatOpt := viper.GetString("log.format")
	var logFormat string
	switch logFormatOpt {
	case "json":
		logFormat = JSONLogFormat
	case "text":
		logFormat = TextLogFormat
	case "":
		logFormat = TextLogFormat
	default:
		log.Error().
			Str("func", "GetLogConfig").
			Msgf("Could not parse log format: %s. Valid choices are 'json' or 'text'", logFormatOpt)
	}

	return LogConfig{
		Format: logFormat,
		Level:  logLevel,
	}
}

func GetDNSConfig() (*tailcfg.DNSConfig, string) {
	if viper.IsSet("dns_config") {
		dnsConfig := &tailcfg.DNSConfig{}

		overrideLocalDNS := viper.GetBool("dns_config.override_local_dns")

		if viper.IsSet("dns_config.nameservers") {
			nameserversStr := viper.GetStringSlice("dns_config.nameservers")

			nameservers := []netip.Addr{}
			resolvers := []*dnstype.Resolver{}

			for _, nameserverStr := range nameserversStr {
				// Search for explicit DNS-over-HTTPS resolvers
				if strings.HasPrefix(nameserverStr, "https://") {
					resolvers = append(resolvers, &dnstype.Resolver{
						Addr: nameserverStr,
					})

					// This nameserver can not be parsed as an IP address
					continue
				}

				// Parse nameserver as a regular IP
				nameserver, err := netip.ParseAddr(nameserverStr)
				if err != nil {
					log.Error().
						Str("func", "getDNSConfig").
						Err(err).
						Msgf("Could not parse nameserver IP: %s", nameserverStr)
				}

				nameservers = append(nameservers, nameserver)
				resolvers = append(resolvers, &dnstype.Resolver{
					Addr: nameserver.String(),
				})
			}

			dnsConfig.Nameservers = nameservers

			if overrideLocalDNS {
				dnsConfig.Resolvers = resolvers
			} else {
				dnsConfig.FallbackResolvers = resolvers
			}
		}

		if viper.IsSet("dns_config.restricted_nameservers") {
			dnsConfig.Routes = make(map[string][]*dnstype.Resolver)
			domains := []string{}
			restrictedDNS := viper.GetStringMapStringSlice(
				"dns_config.restricted_nameservers",
			)
			for domain, restrictedNameservers := range restrictedDNS {
				restrictedResolvers := make(
					[]*dnstype.Resolver,
					len(restrictedNameservers),
				)
				for index, nameserverStr := range restrictedNameservers {
					nameserver, err := netip.ParseAddr(nameserverStr)
					if err != nil {
						log.Error().
							Str("func", "getDNSConfig").
							Err(err).
							Msgf("Could not parse restricted nameserver IP: %s", nameserverStr)
					}
					restrictedResolvers[index] = &dnstype.Resolver{
						Addr: nameserver.String(),
					}
				}
				dnsConfig.Routes[domain] = restrictedResolvers
				domains = append(domains, domain)
			}
			dnsConfig.Domains = domains
		}

		if viper.IsSet("dns_config.domains") {
			domains := viper.GetStringSlice("dns_config.domains")
			if len(dnsConfig.Resolvers) > 0 {
				dnsConfig.Domains = domains
			} else if domains != nil {
				log.Warn().
					Msg("Warning: dns_config.domains is set, but no nameservers are configured. Ignoring domains.")
			}
		}

		if viper.IsSet("dns_config.extra_records") {
			var extraRecords []tailcfg.DNSRecord

			err := viper.UnmarshalKey("dns_config.extra_records", &extraRecords)
			if err != nil {
				log.Error().
					Str("func", "getDNSConfig").
					Err(err).
					Msgf("Could not parse dns_config.extra_records")
			}

			dnsConfig.ExtraRecords = extraRecords
		}

		if viper.IsSet("dns_config.magic_dns") {
			dnsConfig.Proxied = viper.GetBool("dns_config.magic_dns")
		}

		var baseDomain string
		if viper.IsSet("dns_config.base_domain") {
			baseDomain = viper.GetString("dns_config.base_domain")
		} else {
			baseDomain = "headscale.net" // does not really matter when MagicDNS is not enabled
		}

		log.Trace().Interface("dns_config", dnsConfig).Msg("DNS configuration loaded")

		return dnsConfig, baseDomain
	}

	return nil, ""
}

func GetHeadscaleConfig() (*Config, error) {
	if IsCLIConfigured() {
		return &Config{
			CLI: CLIConfig{
				Address:  viper.GetString("cli.address"),
				APIKey:   viper.GetString("cli.api_key"),
				Timeout:  viper.GetDuration("cli.timeout"),
				Insecure: viper.GetBool("cli.insecure"),
			},
		}, nil
	}

	dnsConfig, baseDomain := GetDNSConfig()
	derpConfig := GetDERPConfig()
	logConfig := GetLogTailConfig()
	randomizeClientPort := viper.GetBool("randomize_client_port")

	configuredPrefixes := viper.GetStringSlice("ip_prefixes")
	parsedPrefixes := make([]netip.Prefix, 0, len(configuredPrefixes)+1)

	for i, prefixInConfig := range configuredPrefixes {
		prefix, err := netip.ParsePrefix(prefixInConfig)
		if err != nil {
			panic(fmt.Errorf("failed to parse ip_prefixes[%d]: %w", i, err))
		}

		if prefix.Addr().Is4() {
			builder := netipx.IPSetBuilder{}
			builder.AddPrefix(tsaddr.CGNATRange())
			ipSet, _ := builder.IPSet()
			if !ipSet.ContainsPrefix(prefix) {
				log.Warn().
					Msgf("Prefix %s is not in the %s range. This is an unsupported configuration.",
						prefixInConfig, tsaddr.CGNATRange())
			}
		}

		if prefix.Addr().Is6() {
			builder := netipx.IPSetBuilder{}
			builder.AddPrefix(tsaddr.TailscaleULARange())
			ipSet, _ := builder.IPSet()
			if !ipSet.ContainsPrefix(prefix) {
				log.Warn().
					Msgf("Prefix %s is not in the %s range. This is an unsupported configuration.",
						prefixInConfig, tsaddr.TailscaleULARange())
			}
		}

		parsedPrefixes = append(parsedPrefixes, prefix)
	}

	prefixes := make([]netip.Prefix, 0, len(parsedPrefixes))
	{
		// dedup
		normalizedPrefixes := make(map[string]int, len(parsedPrefixes))
		for i, p := range parsedPrefixes {
			normalized, _ := netipx.RangeOfPrefix(p).Prefix()
			normalizedPrefixes[normalized.String()] = i
		}

		// convert back to list
		for _, i := range normalizedPrefixes {
			prefixes = append(prefixes, parsedPrefixes[i])
		}
	}

	if len(prefixes) < 1 {
		prefixes = append(prefixes, netip.MustParsePrefix("100.64.0.0/10"))
		log.Warn().
			Msgf("'ip_prefixes' not configured, falling back to default: %v", prefixes)
	}

	oidcClientSecret := viper.GetString("oidc.client_secret")
	oidcClientSecretPath := viper.GetString("oidc.client_secret_path")
	if oidcClientSecretPath != "" && oidcClientSecret != "" {
		return nil, errOidcMutuallyExclusive
	}
	if oidcClientSecretPath != "" {
		secretBytes, err := os.ReadFile(os.ExpandEnv(oidcClientSecretPath))
		if err != nil {
			return nil, err
		}
		oidcClientSecret = string(secretBytes)
	}

	return &Config{
		ServerURL:          viper.GetString("server_url"),
		Addr:               viper.GetString("listen_addr"),
		MetricsAddr:        viper.GetString("metrics_listen_addr"),
		GRPCAddr:           viper.GetString("grpc_listen_addr"),
		GRPCAllowInsecure:  viper.GetBool("grpc_allow_insecure"),
		DisableUpdateCheck: viper.GetBool("disable_check_updates"),

		IPPrefixes: prefixes,
		NoisePrivateKeyPath: util.AbsolutePathFromConfigPath(
			viper.GetString("noise.private_key_path"),
		),
		BaseDomain: baseDomain,

		DERP: derpConfig,

		EphemeralNodeInactivityTimeout: viper.GetDuration(
			"ephemeral_node_inactivity_timeout",
		),

		NodeUpdateCheckInterval: viper.GetDuration(
			"node_update_check_interval",
		),

		DBtype: viper.GetString("db_type"),
		DBpath: util.AbsolutePathFromConfigPath(viper.GetString("db_path")),
		DBhost: viper.GetString("db_host"),
		DBport: viper.GetInt("db_port"),
		DBname: viper.GetString("db_name"),
		DBuser: viper.GetString("db_user"),
		DBpass: viper.GetString("db_pass"),
		DBssl:  viper.GetString("db_ssl"),

		TLS: GetTLSConfig(),

		DNSConfig: dnsConfig,

		ACMEEmail: viper.GetString("acme_email"),
		ACMEURL:   viper.GetString("acme_url"),

		UnixSocket:           viper.GetString("unix_socket"),
		UnixSocketPermission: util.GetFileMode("unix_socket_permission"),

		OIDC: OIDCConfig{
			OnlyStartIfOIDCIsAvailable: viper.GetBool(
				"oidc.only_start_if_oidc_is_available",
			),
			Issuer:           viper.GetString("oidc.issuer"),
			ClientID:         viper.GetString("oidc.client_id"),
			ClientSecret:     oidcClientSecret,
			Scope:            viper.GetStringSlice("oidc.scope"),
			ExtraParams:      viper.GetStringMapString("oidc.extra_params"),
			AllowedDomains:   viper.GetStringSlice("oidc.allowed_domains"),
			AllowedUsers:     viper.GetStringSlice("oidc.allowed_users"),
			AllowedGroups:    viper.GetStringSlice("oidc.allowed_groups"),
			StripEmaildomain: viper.GetBool("oidc.strip_email_domain"),
			Expiry: func() time.Duration {
				// if set to 0, we assume no expiry
				if value := viper.GetString("oidc.expiry"); value == "0" {
					return maxDuration
				} else {
					expiry, err := model.ParseDuration(value)
					if err != nil {
						log.Warn().Msg("failed to parse oidc.expiry, defaulting back to 180 days")

						return defaultOIDCExpiryTime
					}

					return time.Duration(expiry)
				}
			}(),
			UseExpiryFromToken: viper.GetBool("oidc.use_expiry_from_token"),
		},

		LogTail:             logConfig,
		RandomizeClientPort: randomizeClientPort,

		ACL: GetACLConfig(),

		CLI: CLIConfig{
			Address:  viper.GetString("cli.address"),
			APIKey:   viper.GetString("cli.api_key"),
			Timeout:  viper.GetDuration("cli.timeout"),
			Insecure: viper.GetBool("cli.insecure"),
		},

		Log: GetLogConfig(),
	}, nil
}

func IsCLIConfigured() bool {
	return viper.GetString("cli.address") != "" && viper.GetString("cli.api_key") != ""
}<|MERGE_RESOLUTION|>--- conflicted
+++ resolved
@@ -290,13 +290,6 @@
 	serverRegionCode := viper.GetString("derp.server.region_code")
 	serverRegionName := viper.GetString("derp.server.region_name")
 	stunAddr := viper.GetString("derp.server.stun_listen_addr")
-<<<<<<< HEAD
-	privateKeyPath := util.AbsolutePathFromConfigPath(viper.GetString("derp.server.private_key_path"))
-	ipv4 := viper.GetString("derp.server.ipv4")
-	ipv6 := viper.GetString("derp.server.ipv6")
-	automatically_add_embedded_derp_region := viper.GetBool("derp.server.automatically_add_embedded_derp_region")
-
-=======
 	privateKeyPath := util.AbsolutePathFromConfigPath(
 		viper.GetString("derp.server.private_key_path"),
 	)
@@ -305,7 +298,6 @@
 	automaticallyAddEmbeddedDerpRegion := viper.GetBool(
 		"derp.server.automatically_add_embedded_derp_region",
 	)
->>>>>>> 4884f746
 	if serverEnabled && stunAddr == "" {
 		log.Fatal().
 			Msg("derp.server.stun_listen_addr must be set if derp.server.enabled is true")
@@ -328,11 +320,7 @@
 
 	paths := viper.GetStringSlice("derp.paths")
 
-<<<<<<< HEAD
-	if serverEnabled && !automatically_add_embedded_derp_region && len(paths) == 0 {
-=======
 	if serverEnabled && !automaticallyAddEmbeddedDerpRegion && len(paths) == 0 {
->>>>>>> 4884f746
 		log.Fatal().
 			Msg("Disabling derp.server.automatically_add_embedded_derp_region requires to configure the derp server in derp.paths")
 	}
@@ -353,11 +341,7 @@
 		UpdateFrequency:                    updateFrequency,
 		IPv4:                               ipv4,
 		IPv6:                               ipv6,
-<<<<<<< HEAD
-		AutomaticallyAddEmbeddedDerpRegion: automatically_add_embedded_derp_region,
-=======
 		AutomaticallyAddEmbeddedDerpRegion: automaticallyAddEmbeddedDerpRegion,
->>>>>>> 4884f746
 	}
 }
 
