package capver

// Generated DO NOT EDIT

import "tailscale.com/tailcfg"

var tailscaleToCapVer = map[string]tailcfg.CapabilityVersion{
	"v1.68.1": 97,
	"v1.68.2": 97,
	"v1.70.0": 102,
	"v1.72.0": 104,
	"v1.72.1": 104,
	"v1.74.0": 106,
	"v1.74.1": 106,
	"v1.76.0": 106,
	"v1.76.1": 106,
	"v1.76.6": 106,
	"v1.78.0": 109,
	"v1.78.1": 109,
	"v1.80.0": 113,
	"v1.80.1": 113,
	"v1.80.2": 113,
	"v1.80.3": 113,
	"v1.82.0": 115,
	"v1.82.5": 115,
	"v1.84.0": 116,
	"v1.84.1": 116,
	"v1.84.2": 116,
	"v1.86.0": 122,
	"v1.86.2": 123,
	"v1.88.1": 125,
	"v1.88.3": 125,
	"v1.90.1": 130,
	"v1.90.2": 130,
	"v1.90.3": 130,
	"v1.90.4": 130,
	"v1.90.6": 130,
}

var capVerToTailscaleVer = map[tailcfg.CapabilityVersion]string{
	97:  "v1.68.1",
	102: "v1.70.0",
	104: "v1.72.0",
	106: "v1.74.0",
	109: "v1.78.0",
	113: "v1.80.0",
	115: "v1.82.0",
	116: "v1.84.0",
	122: "v1.86.0",
	123: "v1.86.2",
	125: "v1.88.1",
	130: "v1.90.1",
<<<<<<< HEAD
}
=======
}

// SupportedMajorMinorVersions is the number of major.minor Tailscale versions supported.
const SupportedMajorMinorVersions = 9

// MinSupportedCapabilityVersion represents the minimum capability version
// supported by this Headscale instance (latest 10 minor versions)
const MinSupportedCapabilityVersion tailcfg.CapabilityVersion = 106
>>>>>>> 8394e709
<|MERGE_RESOLUTION|>--- conflicted
+++ resolved
@@ -50,9 +50,6 @@
 	123: "v1.86.2",
 	125: "v1.88.1",
 	130: "v1.90.1",
-<<<<<<< HEAD
-}
-=======
 }
 
 // SupportedMajorMinorVersions is the number of major.minor Tailscale versions supported.
@@ -60,5 +57,4 @@
 
 // MinSupportedCapabilityVersion represents the minimum capability version
 // supported by this Headscale instance (latest 10 minor versions)
-const MinSupportedCapabilityVersion tailcfg.CapabilityVersion = 106
->>>>>>> 8394e709
+const MinSupportedCapabilityVersion tailcfg.CapabilityVersion = 106