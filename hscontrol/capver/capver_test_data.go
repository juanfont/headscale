--- conflicted
+++ resolved
@@ -29,17 +29,10 @@
 	input    tailcfg.CapabilityVersion
 	expected string
 }{
-	{106, "v1.74.0"},
-<<<<<<< HEAD
-<<<<<<< HEAD
-	{97, "v1.68.2"},
-=======
->>>>>>> 9368fee1 (generate: add new patches (#2921))
-=======
->>>>>>> f00c412c
 	{102, "v1.70.0"},
 	{104, "v1.72.0"},
-	{109, "v1.78.0"},
+	{106, "v1.74.0"},
+  {109, "v1.78.0"},
 	{113, "v1.80.0"},
 	{9001, ""}, // Test case for a version higher than any in the map
 	{60, ""},   // Test case for a version lower than any in the map
