--- conflicted
+++ resolved
@@ -43,7 +43,7 @@
 	if a.Alias == nil {
 		return []byte(`""`), nil
 	}
-	
+
 	var alias string
 	switch v := a.Alias.(type) {
 	case *Username:
@@ -63,17 +63,17 @@
 	default:
 		return nil, fmt.Errorf("unknown alias type: %T", v)
 	}
-	
+
 	// If no ports are specified
 	if len(a.Ports) == 0 {
 		return json.Marshal(alias)
 	}
-	
+
 	// Check if it's the wildcard port range
 	if len(a.Ports) == 1 && a.Ports[0].First == 0 && a.Ports[0].Last == 65535 {
 		return json.Marshal(fmt.Sprintf("%s:*", alias))
 	}
-	
+
 	// Otherwise, format as "alias:ports"
 	var ports []string
 	for _, port := range a.Ports {
@@ -83,7 +83,7 @@
 			ports = append(ports, fmt.Sprintf("%d-%d", port.First, port.Last))
 		}
 	}
-	
+
 	return json.Marshal(fmt.Sprintf("%s:%s", alias, strings.Join(ports, ",")))
 }
 
@@ -499,18 +499,14 @@
 	return nil
 }
 
-<<<<<<< HEAD
 // MarshalJSON marshals the AutoGroup to JSON.
 func (ag AutoGroup) MarshalJSON() ([]byte, error) {
 	return json.Marshal(string(ag))
 }
 
-func (ag AutoGroup) Resolve(_ *Policy, _ types.Users, _ types.Nodes) (*netipx.IPSet, error) {
-=======
 func (ag AutoGroup) Resolve(p *Policy, users types.Users, nodes types.Nodes) (*netipx.IPSet, error) {
 	var build netipx.IPSetBuilder
 
->>>>>>> 6750414d
 	switch ag {
 	case AutoGroupInternet:
 		return util.TheInternet(), nil
@@ -742,7 +738,7 @@
 	if a == nil {
 		return []byte("[]"), nil
 	}
-	
+
 	aliases := make([]string, len(a))
 	for i, alias := range a {
 		switch v := alias.(type) {
@@ -764,7 +760,7 @@
 			return nil, fmt.Errorf("unknown alias type: %T", v)
 		}
 	}
-	
+
 	return json.Marshal(aliases)
 }
 
@@ -831,7 +827,7 @@
 	if aa == nil {
 		return []byte("[]"), nil
 	}
-	
+
 	approvers := make([]string, len(aa))
 	for i, approver := range aa {
 		switch v := approver.(type) {
@@ -845,7 +841,7 @@
 			return nil, fmt.Errorf("unknown auto approver type: %T", v)
 		}
 	}
-	
+
 	return json.Marshal(approvers)
 }
 
@@ -923,7 +919,7 @@
 	if o == nil {
 		return []byte("[]"), nil
 	}
-	
+
 	owners := make([]string, len(o))
 	for i, owner := range o {
 		switch v := owner.(type) {
@@ -935,7 +931,7 @@
 			return nil, fmt.Errorf("unknown owner type: %T", v)
 		}
 	}
-	
+
 	return json.Marshal(owners)
 }
 
@@ -1041,12 +1037,12 @@
 	if h == nil {
 		return []byte("{}"), nil
 	}
-	
+
 	rawHosts := make(map[string]string)
 	for host, prefix := range h {
 		rawHosts[string(host)] = prefix.String()
 	}
-	
+
 	return json.Marshal(rawHosts)
 }
 
@@ -1060,12 +1056,12 @@
 	if to == nil {
 		return []byte("{}"), nil
 	}
-	
+
 	rawTagOwners := make(map[string][]string)
 	for tag, owners := range to {
 		tagStr := string(tag)
 		ownerStrs := make([]string, len(owners))
-		
+
 		for i, owner := range owners {
 			switch v := owner.(type) {
 			case *Username:
@@ -1076,10 +1072,10 @@
 				return nil, fmt.Errorf("unknown owner type: %T", v)
 			}
 		}
-		
+
 		rawTagOwners[tagStr] = ownerStrs
 	}
-	
+
 	return json.Marshal(rawTagOwners)
 }
 
@@ -1146,21 +1142,21 @@
 	if ap.Routes == nil && ap.ExitNode == nil {
 		return []byte("{}"), nil
 	}
-	
+
 	type Alias AutoApproverPolicy
-	
+
 	// Create a new object to avoid marshalling nil slices as null instead of empty arrays
 	obj := Alias(ap)
-	
+
 	// Initialize empty maps/slices to ensure they're marshalled as empty objects/arrays instead of null
 	if obj.Routes == nil {
 		obj.Routes = make(map[netip.Prefix]AutoApprovers)
 	}
-	
+
 	if obj.ExitNode == nil {
 		obj.ExitNode = AutoApprovers{}
 	}
-	
+
 	return json.Marshal(&obj)
 }
 
@@ -1631,7 +1627,7 @@
 	if a == nil {
 		return []byte("[]"), nil
 	}
-	
+
 	aliases := make([]string, len(a))
 	for i, alias := range a {
 		switch v := alias.(type) {
@@ -1649,7 +1645,7 @@
 			return nil, fmt.Errorf("unknown SSH destination alias type: %T", v)
 		}
 	}
-	
+
 	return json.Marshal(aliases)
 }
 
@@ -1658,7 +1654,7 @@
 	if a == nil {
 		return []byte("[]"), nil
 	}
-	
+
 	aliases := make([]string, len(a))
 	for i, alias := range a {
 		switch v := alias.(type) {
@@ -1676,7 +1672,7 @@
 			return nil, fmt.Errorf("unknown SSH source alias type: %T", v)
 		}
 	}
-	
+
 	return json.Marshal(aliases)
 }
 
