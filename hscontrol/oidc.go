package hscontrol

import (
	"context"
	"crypto/rand"
	_ "embed"
	"encoding/hex"
	"errors"
	"fmt"
	"net/http"
	"slices"
	"strings"
	"time"

	"github.com/coreos/go-oidc/v3/oidc"
	"github.com/gorilla/mux"
	"github.com/juanfont/headscale/hscontrol/db"
	"github.com/juanfont/headscale/hscontrol/notifier"
<<<<<<< HEAD
	"github.com/juanfont/headscale/hscontrol/templates"
=======
	"github.com/juanfont/headscale/hscontrol/policy"
>>>>>>> 7512e236
	"github.com/juanfont/headscale/hscontrol/types"
	"github.com/juanfont/headscale/hscontrol/util"
	"github.com/rs/zerolog/log"
	"golang.org/x/oauth2"
	"tailscale.com/types/key"
	"zgo.at/zcache/v2"
)

const (
	randomByteSize = 16
)

var (
	errEmptyOIDCCallbackParams = errors.New("empty OIDC callback params")
	errNoOIDCIDToken           = errors.New("could not extract ID Token for OIDC callback")
	errOIDCAllowedDomains      = errors.New(
		"authenticated principal does not match any allowed domain",
	)
	errOIDCAllowedGroups = errors.New("authenticated principal is not in any allowed group")
	errOIDCAllowedUsers  = errors.New(
		"authenticated principal does not match any allowed user",
	)
	errOIDCInvalidNodeState = errors.New(
		"requested node state key expired before authorisation completed",
	)
	errOIDCNodeKeyMissing = errors.New("could not get node key from cache")
)

type AuthProviderOIDC struct {
	serverURL         string
	cfg               *types.OIDCConfig
	db                *db.HSDatabase
	registrationCache *zcache.Cache[string, key.MachinePublic]
	notifier          *notifier.Notifier
	ipAlloc           *db.IPAllocator
	polMan            policy.PolicyManager

	oidcProvider *oidc.Provider
	oauth2Config *oauth2.Config
}

func NewAuthProviderOIDC(
	ctx context.Context,
	serverURL string,
	cfg *types.OIDCConfig,
	db *db.HSDatabase,
	notif *notifier.Notifier,
	ipAlloc *db.IPAllocator,
	polMan policy.PolicyManager,
) (*AuthProviderOIDC, error) {
	var err error
	// grab oidc config if it hasn't been already
	oidcProvider, err := oidc.NewProvider(context.Background(), cfg.Issuer)
	if err != nil {
		return nil, fmt.Errorf("creating OIDC provider from issuer config: %w", err)
	}

	oauth2Config := &oauth2.Config{
		ClientID:     cfg.ClientID,
		ClientSecret: cfg.ClientSecret,
		Endpoint:     oidcProvider.Endpoint(),
		RedirectURL: fmt.Sprintf(
			"%s/oidc/callback",
			strings.TrimSuffix(serverURL, "/"),
		),
		Scopes: cfg.Scope,
	}

	registrationCache := zcache.New[string, key.MachinePublic](
		registerCacheExpiration,
		registerCacheCleanup,
	)

	return &AuthProviderOIDC{
		serverURL:         serverURL,
		cfg:               cfg,
		db:                db,
		registrationCache: registrationCache,
		notifier:          notif,
		ipAlloc:           ipAlloc,
		polMan:            polMan,

		oidcProvider: oidcProvider,
		oauth2Config: oauth2Config,
	}, nil
}

func (a *AuthProviderOIDC) AuthURL(mKey key.MachinePublic) string {
	return fmt.Sprintf(
		"%s/register/%s",
		strings.TrimSuffix(a.serverURL, "/"),
		mKey.String())
}

func (a *AuthProviderOIDC) determineNodeExpiry(idTokenExpiration time.Time) time.Time {
	if a.cfg.UseExpiryFromToken {
		return idTokenExpiration
	}

	return time.Now().Add(a.cfg.Expiry)
}

// RegisterHandler redirects to the OIDC provider for authentication
// Puts NodeKey in cache so the callback can retrieve it using the oidc state param
// Listens in /register/:mKey.
func (a *AuthProviderOIDC) RegisterHandler(
	writer http.ResponseWriter,
	req *http.Request,
) {
	vars := mux.Vars(req)
	machineKeyStr, ok := vars["mkey"]

	log.Debug().
		Caller().
		Str("machine_key", machineKeyStr).
		Bool("ok", ok).
		Msg("Received oidc register call")

	// We need to make sure we dont open for XSS style injections, if the parameter that
	// is passed as a key is not parsable/validated as a NodePublic key, then fail to render
	// the template and log an error.
	var machineKey key.MachinePublic
	err := machineKey.UnmarshalText(
		[]byte(machineKeyStr),
	)
	if err != nil {
		http.Error(writer, err.Error(), http.StatusBadRequest)
		return
	}

	randomBlob := make([]byte, randomByteSize)
	if _, err := rand.Read(randomBlob); err != nil {
		http.Error(writer, "Internal server error", http.StatusInternalServerError)
		return
	}

	stateStr := hex.EncodeToString(randomBlob)[:32]

	// place the node key into the state cache, so it can be retrieved later
	a.registrationCache.Set(
		stateStr,
		machineKey,
	)

	// Add any extra parameter provided in the configuration to the Authorize Endpoint request
	extras := make([]oauth2.AuthCodeOption, 0, len(a.cfg.ExtraParams))

	for k, v := range a.cfg.ExtraParams {
		extras = append(extras, oauth2.SetAuthURLParam(k, v))
	}

	authURL := a.oauth2Config.AuthCodeURL(stateStr, extras...)
	log.Debug().Msgf("Redirecting to %s for authentication", authURL)

	http.Redirect(writer, req, authURL, http.StatusFound)
}

// OIDCCallbackHandler handles the callback from the OIDC endpoint
// Retrieves the nkey from the state cache and adds the node to the users email user
// TODO: A confirmation page for new nodes should be added to avoid phishing vulnerabilities
// TODO: Add groups information from OIDC tokens into node HostInfo
// Listens in /oidc/callback.
func (a *AuthProviderOIDC) OIDCCallbackHandler(
	writer http.ResponseWriter,
	req *http.Request,
) {
	code, state, err := extractCodeAndStateParamFromRequest(req)
	if err != nil {
		http.Error(writer, err.Error(), http.StatusBadRequest)
		return
	}

	idToken, err := a.extractIDToken(req.Context(), code)
	if err != nil {
		http.Error(writer, err.Error(), http.StatusBadRequest)
		return
	}
	nodeExpiry := a.determineNodeExpiry(idToken.Expiry)

	var claims types.OIDCClaims
	if err := idToken.Claims(&claims); err != nil {
		http.Error(writer, fmt.Errorf("failed to decode ID token claims: %w", err).Error(), http.StatusInternalServerError)
		return
	}

	if err := validateOIDCAllowedDomains(a.cfg.AllowedDomains, &claims); err != nil {
		http.Error(writer, err.Error(), http.StatusUnauthorized)
		return
	}

	if err := validateOIDCAllowedGroups(a.cfg.AllowedGroups, &claims); err != nil {
		http.Error(writer, err.Error(), http.StatusUnauthorized)
		return
	}

	if err := validateOIDCAllowedUsers(a.cfg.AllowedUsers, &claims); err != nil {
		http.Error(writer, err.Error(), http.StatusUnauthorized)
		return
	}

	user, err := a.createOrUpdateUserFromClaim(&claims)
	if err != nil {
		http.Error(writer, err.Error(), http.StatusInternalServerError)
		return
	}

	// Retrieve the node and the machine key from the state cache and
	// database.
	// If the node exists, then the node should be reauthenticated,
	// if the node does not exist, and the machine key exists, then
	// this is a new node that should be registered.
	node, mKey := a.getMachineKeyFromState(state)

	// Reauthenticate the node if it does exists.
	if node != nil {
		err := a.reauthenticateNode(node, nodeExpiry)
		if err != nil {
			http.Error(writer, err.Error(), http.StatusInternalServerError)
			return
		}

		content := templates.OidcCallback(node, user, "Reauthenticated")

		writer.Header().Set("Content-Type", "text/html; charset=utf-8")
		writer.WriteHeader(http.StatusOK)
		_, err = writer.Write([]byte(content))
		if err != nil {
			util.LogErr(err, "Failed to write response")
		}

		return
	}

	// Register the node if it does not exist.
	if mKey != nil {
		node, err = a.registerNode(user, mKey, nodeExpiry)
		if err != nil {
			http.Error(writer, err.Error(), http.StatusInternalServerError)
			return
		}

		content := templates.OidcCallback(node, user, "Authenticated")

		writer.Header().Set("Content-Type", "text/html; charset=utf-8")
		writer.WriteHeader(http.StatusOK)
		if _, err := writer.Write([]byte(content)); err != nil {
			util.LogErr(err, "Failed to write response")
		}

		return
	}

	// Neither node nor machine key was found in the state cache meaning
	// that we could not reauth nor register the node.
	http.Error(writer, err.Error(), http.StatusInternalServerError)
	return
}

func extractCodeAndStateParamFromRequest(
	req *http.Request,
) (string, string, error) {
	code := req.URL.Query().Get("code")
	state := req.URL.Query().Get("state")

	if code == "" || state == "" {
		return "", "", errEmptyOIDCCallbackParams
	}

	return code, state, nil
}

// extractIDToken takes the code parameter from the callback
// and extracts the ID token from the oauth2 token.
func (a *AuthProviderOIDC) extractIDToken(
	ctx context.Context,
	code string,
) (*oidc.IDToken, error) {
	oauth2Token, err := a.oauth2Config.Exchange(ctx, code)
	if err != nil {
		return nil, fmt.Errorf("could not exchange code for token: %w", err)
	}

	rawIDToken, ok := oauth2Token.Extra("id_token").(string)
	if !ok {
		return nil, errNoOIDCIDToken
	}

	verifier := a.oidcProvider.Verifier(&oidc.Config{ClientID: a.cfg.ClientID})
	idToken, err := verifier.Verify(ctx, rawIDToken)
	if err != nil {
		return nil, fmt.Errorf("failed to verify ID token: %w", err)
	}

	return idToken, nil
}

// validateOIDCAllowedDomains checks that if AllowedDomains is provided,
// that the authenticated principal ends with @<alloweddomain>.
func validateOIDCAllowedDomains(
	allowedDomains []string,
	claims *types.OIDCClaims,
) error {
	if len(allowedDomains) > 0 {
		if at := strings.LastIndex(claims.Email, "@"); at < 0 ||
			!slices.Contains(allowedDomains, claims.Email[at+1:]) {
			return errOIDCAllowedDomains
		}
	}

	return nil
}

// validateOIDCAllowedGroups checks if AllowedGroups is provided,
// and that the user has one group in the list.
// claims.Groups can be populated by adding a client scope named
// 'groups' that contains group membership.
func validateOIDCAllowedGroups(
	allowedGroups []string,
	claims *types.OIDCClaims,
) error {
	if len(allowedGroups) > 0 {
		for _, group := range allowedGroups {
			if slices.Contains(claims.Groups, group) {
				return nil
			}
		}

		return errOIDCAllowedGroups
	}

	return nil
}

// validateOIDCAllowedUsers checks that if AllowedUsers is provided,
// that the authenticated principal is part of that list.
func validateOIDCAllowedUsers(
	allowedUsers []string,
	claims *types.OIDCClaims,
) error {
	if len(allowedUsers) > 0 &&
		!slices.Contains(allowedUsers, claims.Email) {
		log.Trace().Msg("authenticated principal does not match any allowed user")
		return errOIDCAllowedUsers
	}

	return nil
}

// getMachineKeyFromState retrieves the machine key from the state
// cache. If the machine key is found, it will try retrieve the
// node information from the database.
func (a *AuthProviderOIDC) getMachineKeyFromState(state string) (*types.Node, *key.MachinePublic) {
	machineKey, ok := a.registrationCache.Get(state)
	if !ok {
		return nil, nil
	}

	// retrieve node information if it exist
	// The error is not important, because if it does not
	// exist, then this is a new node and we will move
	// on to registration.
	node, _ := a.db.GetNodeByMachineKey(machineKey)

	return node, &machineKey
}

// reauthenticateNode updates the node expiry in the database
// and notifies the node and its peers about the change.
func (a *AuthProviderOIDC) reauthenticateNode(
	node *types.Node,
	expiry time.Time,
) error {
	err := a.db.NodeSetExpiry(node.ID, expiry)
	if err != nil {
		return err
	}

	ctx := types.NotifyCtx(context.Background(), "oidc-expiry-self", node.Hostname)
	a.notifier.NotifyByNodeID(
		ctx,
		types.StateUpdate{
			Type:        types.StateSelfUpdate,
			ChangeNodes: []types.NodeID{node.ID},
		},
		node.ID,
	)

	ctx = types.NotifyCtx(context.Background(), "oidc-expiry-peers", node.Hostname)
	a.notifier.NotifyWithIgnore(ctx, types.StateUpdateExpire(node.ID, expiry), node.ID)

	return nil
}

func (a *AuthProviderOIDC) createOrUpdateUserFromClaim(
	claims *types.OIDCClaims,
) (*types.User, error) {
	var user *types.User
	var err error
	user, err = a.db.GetUserByOIDCIdentifier(claims.Identifier())
	if err != nil && !errors.Is(err, db.ErrUserNotFound) {
		return nil, fmt.Errorf("creating or updating user: %w", err)
	}

	// This check is for legacy, if the user cannot be found by the OIDC identifier
	// look it up by username. This should only be needed once.
	// This branch will presist for a number of versions after the OIDC migration and
	// then be removed following a deprecation.
	// TODO(kradalby): Remove when strip_email_domain and migration is removed
	// after #2170 is cleaned up.
	if a.cfg.MapLegacyUsers && user == nil {
		log.Trace().Str("username", claims.Username).Str("sub", claims.Sub).Msg("user not found by OIDC identifier, looking up by username")
		if oldUsername, err := getUserName(claims, a.cfg.StripEmaildomain); err == nil {
			log.Trace().Str("old_username", oldUsername).Str("sub", claims.Sub).Msg("found username")
			user, err = a.db.GetUserByName(oldUsername)
			if err != nil && !errors.Is(err, db.ErrUserNotFound) {
				return nil, fmt.Errorf("getting user: %w", err)
			}

			// If the user exists, but it already has a provider identifier (OIDC sub), create a new user.
			// This is to prevent users that have already been migrated to the new OIDC format
			// to be updated with the new OIDC identifier inexplicitly which might be the cause of an
			// account takeover.
			if user != nil && user.ProviderIdentifier.Valid {
				log.Info().Str("username", claims.Username).Str("sub", claims.Sub).Msg("user found by username, but has provider identifier, creating new user.")
				user = &types.User{}
			}
		}
	}

	// if the user is still not found, create a new empty user.
	if user == nil {
		user = &types.User{}
	}

	user.FromClaim(claims)
	err = a.db.DB.Save(user).Error
	if err != nil {
		return nil, fmt.Errorf("creating or updating user: %w", err)
	}

	err = usersChangedHook(a.db, a.polMan, a.notifier)
	if err != nil {
		return nil, fmt.Errorf("updating resources using user: %w", err)
	}

	return user, nil
}

func (a *AuthProviderOIDC) registerNode(
	user *types.User,
	machineKey *key.MachinePublic,
	expiry time.Time,
) (*types.Node, error) {
	ipv4, ipv6, err := a.ipAlloc.Next()
	if err != nil {
		return nil, err
	}

	node, err := a.db.RegisterNodeFromAuthCallback(
		*machineKey,
		types.UserID(user.ID),
		&expiry,
		util.RegisterMethodOIDC,
		ipv4, ipv6,
<<<<<<< HEAD
	)
	if err != nil {
		return nil, fmt.Errorf("could not register node: %w", err)
	}

	return node, nil
=======
	); err != nil {
		return fmt.Errorf("could not register node: %w", err)
	}

	err = nodesChangedHook(a.db, a.polMan, a.notifier)
	if err != nil {
		return fmt.Errorf("updating resources using node: %w", err)
	}

	return nil
}

// TODO(kradalby):
// Rewrite in elem-go.
func renderOIDCCallbackTemplate(
	user *types.User,
) (*bytes.Buffer, error) {
	var content bytes.Buffer
	if err := oidcCallbackTemplate.Execute(&content, oidcCallbackTemplateConfig{
		User: user.DisplayNameOrUsername(),
		Verb: "Authenticated",
	}); err != nil {
		return nil, fmt.Errorf("rendering OIDC callback template: %w", err)
	}

	return &content, nil
}

// TODO(kradalby): Reintroduce when strip_email_domain is removed
// after #2170 is cleaned up
// DEPRECATED: DO NOT USE
func getUserName(
	claims *types.OIDCClaims,
	stripEmaildomain bool,
) (string, error) {
	if !claims.EmailVerified {
		return "", fmt.Errorf("email not verified")
	}
	userName, err := util.NormalizeToFQDNRules(
		claims.Email,
		stripEmaildomain,
	)
	if err != nil {
		return "", err
	}

	return userName, nil
>>>>>>> 7512e236
}<|MERGE_RESOLUTION|>--- conflicted
+++ resolved
@@ -16,11 +16,8 @@
 	"github.com/gorilla/mux"
 	"github.com/juanfont/headscale/hscontrol/db"
 	"github.com/juanfont/headscale/hscontrol/notifier"
-<<<<<<< HEAD
 	"github.com/juanfont/headscale/hscontrol/templates"
-=======
 	"github.com/juanfont/headscale/hscontrol/policy"
->>>>>>> 7512e236
 	"github.com/juanfont/headscale/hscontrol/types"
 	"github.com/juanfont/headscale/hscontrol/util"
 	"github.com/rs/zerolog/log"
@@ -485,40 +482,17 @@
 		&expiry,
 		util.RegisterMethodOIDC,
 		ipv4, ipv6,
-<<<<<<< HEAD
 	)
 	if err != nil {
 		return nil, fmt.Errorf("could not register node: %w", err)
+  }
+
+	err = nodesChangedHook(a.db, a.polMan, a.notifier)
+	if err != nil {
+		return nil, fmt.Errorf("updating resources using node: %w", err)
 	}
 
 	return node, nil
-=======
-	); err != nil {
-		return fmt.Errorf("could not register node: %w", err)
-	}
-
-	err = nodesChangedHook(a.db, a.polMan, a.notifier)
-	if err != nil {
-		return fmt.Errorf("updating resources using node: %w", err)
-	}
-
-	return nil
-}
-
-// TODO(kradalby):
-// Rewrite in elem-go.
-func renderOIDCCallbackTemplate(
-	user *types.User,
-) (*bytes.Buffer, error) {
-	var content bytes.Buffer
-	if err := oidcCallbackTemplate.Execute(&content, oidcCallbackTemplateConfig{
-		User: user.DisplayNameOrUsername(),
-		Verb: "Authenticated",
-	}); err != nil {
-		return nil, fmt.Errorf("rendering OIDC callback template: %w", err)
-	}
-
-	return &content, nil
 }
 
 // TODO(kradalby): Reintroduce when strip_email_domain is removed
@@ -540,5 +514,4 @@
 	}
 
 	return userName, nil
->>>>>>> 7512e236
 }