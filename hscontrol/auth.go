--- conflicted
+++ resolved
@@ -29,8 +29,41 @@
 	req tailcfg.RegisterRequest,
 	machineKey key.MachinePublic,
 ) (*tailcfg.RegisterResponse, error) {
+	// Check for logout/expiry FIRST, before checking auth key.
+	// Tailscale clients may send logout requests with BOTH a past expiry AND an auth key.
+	// A past expiry takes precedence - it's a logout regardless of other fields.
+	if !req.Expiry.IsZero() && req.Expiry.Before(time.Now()) {
+		log.Debug().
+			Str("node.key", req.NodeKey.ShortString()).
+			Time("expiry", req.Expiry).
+			Bool("has_auth", req.Auth != nil).
+			Msg("Detected logout attempt with past expiry")
+
+		// This is a logout attempt (expiry in the past)
+		if node, ok := h.state.GetNodeByNodeKey(req.NodeKey); ok {
+			log.Debug().
+				Uint64("node.id", node.ID().Uint64()).
+				Str("node.name", node.Hostname()).
+				Bool("is_ephemeral", node.IsEphemeral()).
+				Bool("has_authkey", node.AuthKey().Valid()).
+				Msg("Found existing node for logout, calling handleLogout")
+
+			resp, err := h.handleLogout(node, req, machineKey)
+			if err != nil {
+				return nil, fmt.Errorf("handling logout: %w", err)
+			}
+			if resp != nil {
+				return resp, nil
+			}
+		} else {
+			log.Warn().
+				Str("node.key", req.NodeKey.ShortString()).
+				Msg("Logout attempt but node not found in NodeStore")
+		}
+	}
+
 	// If the register request does not contain a Auth struct, it means we are logging
-	// out an existing node.
+	// out an existing node (legacy logout path for clients that send Auth=nil).
 	if req.Auth == nil {
 		// If the register request present a NodeKey that is currently in use, we will
 		// check if the node needs to be sent to re-auth, or if the node is logging out.
@@ -59,16 +92,11 @@
 		}
 	}
 
-<<<<<<< HEAD
 	// If the [tailcfg.RegisterRequest] has a Followup URL, it means that the
 	// node has already started the registration process and we should wait for
 	// it to finish the original registration.
 	if req.Followup != "" {
 		return h.waitForFollowup(ctx, req, machineKey)
-=======
-	if regReq.Followup != "" {
-		return h.waitForFollowup(ctx, regReq, machineKey)
->>>>>>> 3fbde7a1
 	}
 
 	// Pre authenticated keys are handled slightly different than interactive
@@ -111,11 +139,10 @@
 		return nil, NewHTTPError(http.StatusUnauthorized, "node exist with different machine key", nil)
 	}
 
-	// If auth is set, it means that this node is authenticating and we can return
-	// early to run the correct re-authentication logic.
-	if req.Auth != nil {
-		return nil, nil
-	}
+	// Note: We do NOT return early if req.Auth is set, because Tailscale clients
+	// may send logout requests with BOTH a past expiry AND an auth key.
+	// A past expiry indicates logout, regardless of whether Auth is present.
+	// The expiry check below will handle the logout logic.
 
 	// If the node is expired and this is not a re-authentication attempt,
 	// force the client to re-authenticate.
@@ -146,7 +173,20 @@
 
 	// If the request expiry is in the past, we consider it a logout.
 	if req.Expiry.Before(time.Now()) {
+		log.Debug().
+			Uint64("node.id", node.ID().Uint64()).
+			Str("node.name", node.Hostname()).
+			Bool("is_ephemeral", node.IsEphemeral()).
+			Bool("has_authkey", node.AuthKey().Valid()).
+			Time("req.expiry", req.Expiry).
+			Msg("Processing logout request with past expiry")
+
 		if node.IsEphemeral() {
+			log.Info().
+				Uint64("node.id", node.ID().Uint64()).
+				Str("node.name", node.Hostname()).
+				Msg("Deleting ephemeral node during logout")
+
 			c, err := h.state.DeleteNode(node)
 			if err != nil {
 				return nil, fmt.Errorf("deleting ephemeral node: %w", err)
@@ -159,6 +199,11 @@
 				MachineAuthorized: false,
 			}, nil
 		}
+
+		log.Debug().
+			Uint64("node.id", node.ID().Uint64()).
+			Str("node.name", node.Hostname()).
+			Msg("Node is not ephemeral, setting expiry instead of deleting")
 	}
 
 	// Update the internal state with the nodes new expiry, meaning it is
@@ -196,11 +241,7 @@
 
 func (h *Headscale) waitForFollowup(
 	ctx context.Context,
-<<<<<<< HEAD
-	req tailcfg.RegisterRequest,
-=======
-	regReq tailcfg.RegisterRequest,
->>>>>>> 3fbde7a1
+	req tailcfg.RegisterRequest,
 	machineKey key.MachinePublic,
 ) (*tailcfg.RegisterResponse, error) {
 	fu, err := url.Parse(req.Followup)
@@ -220,64 +261,47 @@
 		case node := <-reg.Registered:
 			if node == nil {
 				// registration is expired in the cache, instruct the client to try a new registration
-<<<<<<< HEAD
 				return h.reqToNewRegisterResponse(req, machineKey)
-=======
-				return h.reqToNewRegisterResponse(regReq, machineKey)
->>>>>>> 3fbde7a1
 			}
 			return nodeToRegisterResponse(node.View()), nil
 		}
 	}
 
 	// if the follow-up registration isn't found anymore, instruct the client to try a new registration
-<<<<<<< HEAD
 	return h.reqToNewRegisterResponse(req, machineKey)
-=======
-	return h.reqToNewRegisterResponse(regReq, machineKey)
->>>>>>> 3fbde7a1
 }
 
 // reqToNewRegisterResponse refreshes the registration flow by creating a new
 // registration ID and returning the corresponding AuthURL so the client can
 // restart the authentication process.
 func (h *Headscale) reqToNewRegisterResponse(
-<<<<<<< HEAD
-	req tailcfg.RegisterRequest,
-=======
-	regReq tailcfg.RegisterRequest,
->>>>>>> 3fbde7a1
+	req tailcfg.RegisterRequest,
 	machineKey key.MachinePublic,
 ) (*tailcfg.RegisterResponse, error) {
 	newRegID, err := types.NewRegistrationID()
 	if err != nil {
 		return nil, NewHTTPError(http.StatusInternalServerError, "failed to generate registration ID", err)
 	}
+
+	// Ensure we have valid hostinfo and hostname
+	validHostinfo, hostname := util.EnsureValidHostinfo(
+		req.Hostinfo,
+		machineKey.String(),
+		req.NodeKey.String(),
+	)
 
 	nodeToRegister := types.NewRegisterNode(
 		types.Node{
-<<<<<<< HEAD
-			Hostname:   req.Hostinfo.Hostname,
+			Hostname:   hostname,
 			MachineKey: machineKey,
 			NodeKey:    req.NodeKey,
-			Hostinfo:   req.Hostinfo,
-=======
-			Hostname:   regReq.Hostinfo.Hostname,
-			MachineKey: machineKey,
-			NodeKey:    regReq.NodeKey,
-			Hostinfo:   regReq.Hostinfo,
->>>>>>> 3fbde7a1
+			Hostinfo:   validHostinfo,
 			LastSeen:   ptr.To(time.Now()),
 		},
 	)
 
-<<<<<<< HEAD
 	if !req.Expiry.IsZero() {
 		nodeToRegister.Node.Expiry = &req.Expiry
-=======
-	if !regReq.Expiry.IsZero() {
-		nodeToRegister.Node.Expiry = &regReq.Expiry
->>>>>>> 3fbde7a1
 	}
 
 	log.Info().Msgf("New followup node registration using key: %s", newRegID)
@@ -372,7 +396,6 @@
 		return nil, fmt.Errorf("generating registration ID: %w", err)
 	}
 
-<<<<<<< HEAD
 	// Ensure we have valid hostinfo and hostname
 	validHostinfo, hostname := util.EnsureValidHostinfo(
 		req.Hostinfo,
@@ -397,11 +420,6 @@
 	nodeToRegister := types.NewRegisterNode(
 		types.Node{
 			Hostname:   hostname,
-=======
-	nodeToRegister := types.NewRegisterNode(
-		types.Node{
-			Hostname:   regReq.Hostinfo.Hostname,
->>>>>>> 3fbde7a1
 			MachineKey: machineKey,
 			NodeKey:    req.NodeKey,
 			Hostinfo:   validHostinfo,
