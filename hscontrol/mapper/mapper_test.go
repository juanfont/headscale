--- conflicted
+++ resolved
@@ -171,23 +171,6 @@
 	expire := time.Date(2500, time.November, 11, 23, 0, 0, 0, time.UTC)
 
 	mini := &types.Node{
-<<<<<<< HEAD
-		ID:          0,
-		MachineKey:  "mkey:f08305b4ee4250b95a70f3b7504d048d75d899993c624a26d422c67af0422507",
-		NodeKey:     "nodekey:9b2ffa7e08cc421a3d2cca9012280f6a236fd0de0b4ce005b30a98ad930306fe",
-		DiscoKey:    "discokey:cf7b0fd05da556fdc3bab365787b506fd82d64a70745db70e00e86c1b1c03084",
-		IPAddresses: []netip.Addr{netip.MustParseAddr("100.64.0.1")},
-		Hostname:    "mini",
-		GivenName:   "mini",
-		UserID:      0,
-		User:        types.User{Name: "mini"},
-		ForcedTags:  []string{},
-		AuthKey:     &types.PreAuthKey{},
-		LastSeen:    &lastSeen,
-		Expiry:      &expire,
-		HostInfo:    types.HostInfo{},
-		Endpoints:   []string{},
-=======
 		ID: 0,
 		MachineKey: mustMK(
 			"mkey:f08305b4ee4250b95a70f3b7504d048d75d899993c624a26d422c67af0422507",
@@ -204,12 +187,10 @@
 		UserID:     0,
 		User:       types.User{Name: "mini"},
 		ForcedTags: []string{},
-		AuthKeyID:  0,
-		AuthKey:    &types.PreAuthKey{},
-		LastSeen:   &lastSeen,
-		Expiry:     &expire,
+		AuthKey:     &types.PreAuthKey{},
+		LastSeen:    &lastSeen,
+		Expiry:      &expire,
 		Hostinfo:   &tailcfg.Hostinfo{},
->>>>>>> a9c568c8
 		Routes: []types.Route{
 			{
 				Prefix:     types.IPPrefix(netip.MustParsePrefix("0.0.0.0/0")),
