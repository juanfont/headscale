--- conflicted
+++ resolved
@@ -35,11 +35,7 @@
 	user, err := db.CreateUser("test")
 	c.Assert(err, check.IsNil)
 
-<<<<<<< HEAD
-	pak, err := db.CreatePreAuthKey(user.Name, false, false, false, nil, nil)
-=======
-	pak, err := db.CreatePreAuthKey(types.UserID(user.ID), false, false, nil, nil)
->>>>>>> 7512e236
+	pak, err := db.CreatePreAuthKey(types.UserID(user.ID), false, false, false, nil, nil)
 	c.Assert(err, check.IsNil)
 
 	_, err = db.getNode(types.UserID(user.ID), "test_get_route_node")
@@ -83,11 +79,7 @@
 	user, err := db.CreateUser("test")
 	c.Assert(err, check.IsNil)
 
-<<<<<<< HEAD
-	pak, err := db.CreatePreAuthKey(user.Name, false, false, false, nil, nil)
-=======
-	pak, err := db.CreatePreAuthKey(types.UserID(user.ID), false, false, nil, nil)
->>>>>>> 7512e236
+	pak, err := db.CreatePreAuthKey(types.UserID(user.ID), false, false, false, nil, nil)
 	c.Assert(err, check.IsNil)
 
 	_, err = db.getNode(types.UserID(user.ID), "test_enable_route_node")
@@ -161,11 +153,7 @@
 	user, err := db.CreateUser("test")
 	c.Assert(err, check.IsNil)
 
-<<<<<<< HEAD
-	pak, err := db.CreatePreAuthKey(user.Name, false, false, false, nil, nil)
-=======
-	pak, err := db.CreatePreAuthKey(types.UserID(user.ID), false, false, nil, nil)
->>>>>>> 7512e236
+	pak, err := db.CreatePreAuthKey(types.UserID(user.ID), false, false, false, nil, nil)
 	c.Assert(err, check.IsNil)
 
 	_, err = db.getNode(types.UserID(user.ID), "test_enable_route_node")
@@ -246,11 +234,7 @@
 	user, err := db.CreateUser("test")
 	c.Assert(err, check.IsNil)
 
-<<<<<<< HEAD
-	pak, err := db.CreatePreAuthKey(user.Name, false, false, false, nil, nil)
-=======
-	pak, err := db.CreatePreAuthKey(types.UserID(user.ID), false, false, nil, nil)
->>>>>>> 7512e236
+	pak, err := db.CreatePreAuthKey(types.UserID(user.ID), false, false, false, nil, nil)
 	c.Assert(err, check.IsNil)
 
 	_, err = db.getNode(types.UserID(user.ID), "test_enable_route_node")
