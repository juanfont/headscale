--- conflicted
+++ resolved
@@ -11,23 +11,14 @@
 )
 
 func (*Suite) TestCreatePreAuthKey(c *check.C) {
-<<<<<<< HEAD
-	_, err := db.CreatePreAuthKey("bogus", true, false, false, nil, nil)
-
-=======
 	// ID does not exist
-	_, err := db.CreatePreAuthKey(12345, true, false, nil, nil)
->>>>>>> 7512e236
+	_, err := db.CreatePreAuthKey(12345, true, false, false, nil, nil)
 	c.Assert(err, check.NotNil)
 
 	user, err := db.CreateUser("test")
 	c.Assert(err, check.IsNil)
 
-<<<<<<< HEAD
-	key, err := db.CreatePreAuthKey(user.Name, true, false, false, nil, nil)
-=======
-	key, err := db.CreatePreAuthKey(types.UserID(user.ID), true, false, nil, nil)
->>>>>>> 7512e236
+	key, err := db.CreatePreAuthKey(types.UserID(user.ID), true, false, false, nil, nil)
 	c.Assert(err, check.IsNil)
 
 	// Did we get a valid key?
@@ -54,11 +45,7 @@
 	c.Assert(err, check.IsNil)
 
 	now := time.Now().Add(-5 * time.Second)
-<<<<<<< HEAD
-	pak, err := db.CreatePreAuthKey(user.Name, true, false, false, &now, nil)
-=======
-	pak, err := db.CreatePreAuthKey(types.UserID(user.ID), true, false, &now, nil)
->>>>>>> 7512e236
+	pak, err := db.CreatePreAuthKey(types.UserID(user.ID), true, false, false, &now, nil)
 	c.Assert(err, check.IsNil)
 
 	key, err := db.ValidatePreAuthKey(pak.Key)
@@ -86,11 +73,7 @@
 	user, err := db.CreateUser("test3")
 	c.Assert(err, check.IsNil)
 
-<<<<<<< HEAD
-	pak, err := db.CreatePreAuthKey(user.Name, true, false, false, nil, nil)
-=======
-	pak, err := db.CreatePreAuthKey(types.UserID(user.ID), true, false, nil, nil)
->>>>>>> 7512e236
+	pak, err := db.CreatePreAuthKey(types.UserID(user.ID), true, false, false, nil, nil)
 	c.Assert(err, check.IsNil)
 
 	key, err := db.ValidatePreAuthKey(pak.Key)
@@ -102,11 +85,7 @@
 	user, err := db.CreateUser("test4")
 	c.Assert(err, check.IsNil)
 
-<<<<<<< HEAD
-	pak, err := db.CreatePreAuthKey(user.Name, false, false, false, nil, nil)
-=======
-	pak, err := db.CreatePreAuthKey(types.UserID(user.ID), false, false, nil, nil)
->>>>>>> 7512e236
+	pak, err := db.CreatePreAuthKey(types.UserID(user.ID), false, false, false, nil, nil)
 	c.Assert(err, check.IsNil)
 
 	node := types.Node{
@@ -128,11 +107,7 @@
 	user, err := db.CreateUser("test5")
 	c.Assert(err, check.IsNil)
 
-<<<<<<< HEAD
-	pak, err := db.CreatePreAuthKey(user.Name, true, false, false, nil, nil)
-=======
-	pak, err := db.CreatePreAuthKey(types.UserID(user.ID), true, false, nil, nil)
->>>>>>> 7512e236
+	pak, err := db.CreatePreAuthKey(types.UserID(user.ID), true, false, false, nil, nil)
 	c.Assert(err, check.IsNil)
 
 	node := types.Node{
@@ -154,11 +129,7 @@
 	user, err := db.CreateUser("test6")
 	c.Assert(err, check.IsNil)
 
-<<<<<<< HEAD
-	pak, err := db.CreatePreAuthKey(user.Name, false, false, false, nil, nil)
-=======
-	pak, err := db.CreatePreAuthKey(types.UserID(user.ID), false, false, nil, nil)
->>>>>>> 7512e236
+	pak, err := db.CreatePreAuthKey(types.UserID(user.ID), false, false, false, nil, nil)
 	c.Assert(err, check.IsNil)
 
 	key, err := db.ValidatePreAuthKey(pak.Key)
@@ -170,11 +141,7 @@
 	user, err := db.CreateUser("test3")
 	c.Assert(err, check.IsNil)
 
-<<<<<<< HEAD
-	pak, err := db.CreatePreAuthKey(user.Name, true, false, false, nil, nil)
-=======
-	pak, err := db.CreatePreAuthKey(types.UserID(user.ID), true, false, nil, nil)
->>>>>>> 7512e236
+	pak, err := db.CreatePreAuthKey(types.UserID(user.ID), true, false, false, nil, nil)
 	c.Assert(err, check.IsNil)
 	c.Assert(pak.Expiration, check.IsNil)
 
@@ -191,11 +158,7 @@
 	user, err := db.CreateUser("test6")
 	c.Assert(err, check.IsNil)
 
-<<<<<<< HEAD
-	pak, err := db.CreatePreAuthKey(user.Name, false, false, false, nil, nil)
-=======
-	pak, err := db.CreatePreAuthKey(types.UserID(user.ID), false, false, nil, nil)
->>>>>>> 7512e236
+	pak, err := db.CreatePreAuthKey(types.UserID(user.ID), false, false, false, nil, nil)
 	c.Assert(err, check.IsNil)
 	pak.Used = true
 	db.DB.Save(&pak)
@@ -208,20 +171,12 @@
 	user, err := db.CreateUser("test8")
 	c.Assert(err, check.IsNil)
 
-<<<<<<< HEAD
-	_, err = db.CreatePreAuthKey(user.Name, false, false, false, nil, []string{"badtag"})
-=======
-	_, err = db.CreatePreAuthKey(types.UserID(user.ID), false, false, nil, []string{"badtag"})
->>>>>>> 7512e236
+	_, err = db.CreatePreAuthKey(types.UserID(user.ID), false, false, false, nil, []string{"badtag"})
 	c.Assert(err, check.NotNil) // Confirm that malformed tags are rejected
 
 	tags := []string{"tag:test1", "tag:test2"}
 	tagsWithDuplicate := []string{"tag:test1", "tag:test2", "tag:test2"}
-<<<<<<< HEAD
-	_, err = db.CreatePreAuthKey(user.Name, false, false, false, nil, tagsWithDuplicate)
-=======
-	_, err = db.CreatePreAuthKey(types.UserID(user.ID), false, false, nil, tagsWithDuplicate)
->>>>>>> 7512e236
+	_, err = db.CreatePreAuthKey(types.UserID(user.ID), false, false, false, nil, tagsWithDuplicate)
 	c.Assert(err, check.IsNil)
 
 	listedPaks, err := db.ListPreAuthKeys(types.UserID(user.ID))
