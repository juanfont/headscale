package db

import (
	"time"

	"github.com/juanfont/headscale/hscontrol/types"
	"github.com/juanfont/headscale/hscontrol/util"
	"gopkg.in/check.v1"
	"gorm.io/gorm"
)

func (*Suite) TestCreatePreAuthKey(c *check.C) {
	_, err := db.CreatePreAuthKey("bogus", true, false, nil, nil)

	c.Assert(err, check.NotNil)

	user, err := db.CreateUser("test")
	c.Assert(err, check.IsNil)

	key, err := db.CreatePreAuthKey(user.Name, true, false, nil, nil)
	c.Assert(err, check.IsNil)

	// Did we get a valid key?
	c.Assert(key.Key, check.NotNil)
	c.Assert(len(key.Key), check.Equals, 48)

	// Make sure the User association is populated
	c.Assert(key.User.Name, check.Equals, user.Name)

	_, err = db.ListPreAuthKeys("bogus")
	c.Assert(err, check.NotNil)

	keys, err := db.ListPreAuthKeys(user.Name)
	c.Assert(err, check.IsNil)
	c.Assert(len(keys), check.Equals, 1)

	// Make sure the User association is populated
	c.Assert((keys)[0].User.Name, check.Equals, user.Name)
}

func (*Suite) TestExpiredPreAuthKey(c *check.C) {
	user, err := db.CreateUser("test2")
	c.Assert(err, check.IsNil)

	now := time.Now().Add(-5 * time.Second)
	pak, err := db.CreatePreAuthKey(user.Name, true, false, &now, nil)
	c.Assert(err, check.IsNil)

	key, err := db.ValidatePreAuthKey(pak.Key)
	c.Assert(err, check.Equals, ErrPreAuthKeyExpired)
	c.Assert(key, check.IsNil)
}

func (*Suite) TestPreAuthKeyDoesNotExist(c *check.C) {
	key, err := db.ValidatePreAuthKey("potatoKey")
	c.Assert(err, check.Equals, ErrPreAuthKeyNotFound)
	c.Assert(key, check.IsNil)
}

func (*Suite) TestValidateKeyOk(c *check.C) {
	user, err := db.CreateUser("test3")
	c.Assert(err, check.IsNil)

	pak, err := db.CreatePreAuthKey(user.Name, true, false, nil, nil)
	c.Assert(err, check.IsNil)

	key, err := db.ValidatePreAuthKey(pak.Key)
	c.Assert(err, check.IsNil)
	c.Assert(key.ID, check.Equals, pak.ID)
}

func (*Suite) TestAlreadyUsedKey(c *check.C) {
	user, err := db.CreateUser("test4")
	c.Assert(err, check.IsNil)

	pak, err := db.CreatePreAuthKey(user.Name, false, false, nil, nil)
	c.Assert(err, check.IsNil)

	pakID := uint(pak.ID)
	node := types.Node{
		ID:             0,
		Hostname:       "testest",
		UserID:         user.ID,
		RegisterMethod: util.RegisterMethodAuthKey,
		AuthKeyID:      &pakID,
	}
<<<<<<< HEAD
	trx := db.db.Save(&node)
	c.Assert(trx.Error, check.IsNil)
=======
	db.DB.Save(&node)
>>>>>>> a9c568c8

	key, err := db.ValidatePreAuthKey(pak.Key)
	c.Assert(err, check.Equals, ErrSingleUseAuthKeyHasBeenUsed)
	c.Assert(key, check.IsNil)
}

func (*Suite) TestReusableBeingUsedKey(c *check.C) {
	user, err := db.CreateUser("test5")
	c.Assert(err, check.IsNil)

	pak, err := db.CreatePreAuthKey(user.Name, true, false, nil, nil)
	c.Assert(err, check.IsNil)

	pakID := uint(pak.ID)
	node := types.Node{
		ID:             1,
		Hostname:       "testest",
		UserID:         user.ID,
		RegisterMethod: util.RegisterMethodAuthKey,
		AuthKeyID:      &pakID,
	}
<<<<<<< HEAD
	trx := db.db.Save(&node)
	c.Assert(trx.Error, check.IsNil)
=======
	db.DB.Save(&node)
>>>>>>> a9c568c8

	key, err := db.ValidatePreAuthKey(pak.Key)
	c.Assert(err, check.IsNil)
	c.Assert(key.ID, check.Equals, pak.ID)
}

func (*Suite) TestNotReusableNotBeingUsedKey(c *check.C) {
	user, err := db.CreateUser("test6")
	c.Assert(err, check.IsNil)

	pak, err := db.CreatePreAuthKey(user.Name, false, false, nil, nil)
	c.Assert(err, check.IsNil)

	key, err := db.ValidatePreAuthKey(pak.Key)
	c.Assert(err, check.IsNil)
	c.Assert(key.ID, check.Equals, pak.ID)
}

func (*Suite) TestEphemeralKeyReusable(c *check.C) {
	user, err := db.CreateUser("test7")
	c.Assert(err, check.IsNil)

	pak, err := db.CreatePreAuthKey(user.Name, true, true, nil, nil)
	c.Assert(err, check.IsNil)

	now := time.Now().Add(-time.Second * 30)
	pakID := uint(pak.ID)
	node := types.Node{
		ID:             0,
		Hostname:       "testest",
		UserID:         user.ID,
		RegisterMethod: util.RegisterMethodAuthKey,
		LastSeen:       &now,
		AuthKeyID:      &pakID,
	}
<<<<<<< HEAD
	trx := db.db.Save(&node)
	c.Assert(trx.Error, check.IsNil)
=======
	db.DB.Save(&node)
>>>>>>> a9c568c8

	_, err = db.ValidatePreAuthKey(pak.Key)
	c.Assert(err, check.IsNil)

	_, err = db.getNode("test7", "testest")
	c.Assert(err, check.IsNil)

	db.Write(func(tx *gorm.DB) error {
		DeleteExpiredEphemeralNodes(tx, time.Second*20)
		return nil
	})

	// The machine record should have been deleted
	_, err = db.getNode("test7", "testest")
	c.Assert(err, check.NotNil)
}

func (*Suite) TestEphemeralKeyNotReusable(c *check.C) {
	user, err := db.CreateUser("test7")
	c.Assert(err, check.IsNil)

	pak, err := db.CreatePreAuthKey(user.Name, false, true, nil, nil)
	c.Assert(err, check.IsNil)

	now := time.Now().Add(-time.Second * 30)
	node := types.Node{
		ID:             0,
		Hostname:       "testest",
		UserID:         user.ID,
		RegisterMethod: util.RegisterMethodAuthKey,
		LastSeen:       &now,
		AuthKeyID:      uint(pak.ID),
	}
	db.DB.Save(&node)

	_, err = db.ValidatePreAuthKey(pak.Key)
	c.Assert(err, check.NotNil)

	_, err = db.getNode("test7", "testest")
	c.Assert(err, check.IsNil)

	db.Write(func(tx *gorm.DB) error {
		DeleteExpiredEphemeralNodes(tx, time.Second*20)
		return nil
	})

	// The machine record should have been deleted
	_, err = db.getNode("test7", "testest")
	c.Assert(err, check.NotNil)
}

func (*Suite) TestExpirePreauthKey(c *check.C) {
	user, err := db.CreateUser("test3")
	c.Assert(err, check.IsNil)

	pak, err := db.CreatePreAuthKey(user.Name, true, false, nil, nil)
	c.Assert(err, check.IsNil)
	c.Assert(pak.Expiration, check.IsNil)

	err = db.ExpirePreAuthKey(pak)
	c.Assert(err, check.IsNil)
	c.Assert(pak.Expiration, check.NotNil)

	key, err := db.ValidatePreAuthKey(pak.Key)
	c.Assert(err, check.Equals, ErrPreAuthKeyExpired)
	c.Assert(key, check.IsNil)
}

func (*Suite) TestNotReusableMarkedAsUsed(c *check.C) {
	user, err := db.CreateUser("test6")
	c.Assert(err, check.IsNil)

	pak, err := db.CreatePreAuthKey(user.Name, false, false, nil, nil)
	c.Assert(err, check.IsNil)
	pak.Used = true
	db.DB.Save(&pak)

	_, err = db.ValidatePreAuthKey(pak.Key)
	c.Assert(err, check.Equals, ErrSingleUseAuthKeyHasBeenUsed)
}

func (*Suite) TestPreAuthKeyACLTags(c *check.C) {
	user, err := db.CreateUser("test8")
	c.Assert(err, check.IsNil)

	_, err = db.CreatePreAuthKey(user.Name, false, false, nil, []string{"badtag"})
	c.Assert(err, check.NotNil) // Confirm that malformed tags are rejected

	tags := []string{"tag:test1", "tag:test2"}
	tagsWithDuplicate := []string{"tag:test1", "tag:test2", "tag:test2"}
	_, err = db.CreatePreAuthKey(user.Name, false, false, nil, tagsWithDuplicate)
	c.Assert(err, check.IsNil)

	listedPaks, err := db.ListPreAuthKeys("test8")
	c.Assert(err, check.IsNil)
	c.Assert(listedPaks[0].Proto().GetAclTags(), check.DeepEquals, tags)
}<|MERGE_RESOLUTION|>--- conflicted
+++ resolved
@@ -84,12 +84,8 @@
 		RegisterMethod: util.RegisterMethodAuthKey,
 		AuthKeyID:      &pakID,
 	}
-<<<<<<< HEAD
-	trx := db.db.Save(&node)
+	trx := db.DB.Save(&node)
 	c.Assert(trx.Error, check.IsNil)
-=======
-	db.DB.Save(&node)
->>>>>>> a9c568c8
 
 	key, err := db.ValidatePreAuthKey(pak.Key)
 	c.Assert(err, check.Equals, ErrSingleUseAuthKeyHasBeenUsed)
@@ -111,12 +107,8 @@
 		RegisterMethod: util.RegisterMethodAuthKey,
 		AuthKeyID:      &pakID,
 	}
-<<<<<<< HEAD
-	trx := db.db.Save(&node)
+	trx := db.DB.Save(&node)
 	c.Assert(trx.Error, check.IsNil)
-=======
-	db.DB.Save(&node)
->>>>>>> a9c568c8
 
 	key, err := db.ValidatePreAuthKey(pak.Key)
 	c.Assert(err, check.IsNil)
@@ -152,12 +144,8 @@
 		LastSeen:       &now,
 		AuthKeyID:      &pakID,
 	}
-<<<<<<< HEAD
-	trx := db.db.Save(&node)
+	trx := db.DB.Save(&node)
 	c.Assert(trx.Error, check.IsNil)
-=======
-	db.DB.Save(&node)
->>>>>>> a9c568c8
 
 	_, err = db.ValidatePreAuthKey(pak.Key)
 	c.Assert(err, check.IsNil)
