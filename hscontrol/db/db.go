package db

import (
	"context"
	"database/sql"
	_ "embed"
	"encoding/json"
	"errors"
	"fmt"
	"net/netip"
	"path/filepath"
	"slices"
	"strconv"
	"strings"
	"time"

	"github.com/glebarez/sqlite"
	"github.com/go-gormigrate/gormigrate/v2"
	"github.com/juanfont/headscale/hscontrol/db/sqliteconfig"
	"github.com/juanfont/headscale/hscontrol/types"
	"github.com/juanfont/headscale/hscontrol/util"
	"github.com/rs/zerolog/log"
	"github.com/tailscale/squibble"
	"gorm.io/driver/postgres"
	"gorm.io/gorm"
	"gorm.io/gorm/logger"
	"gorm.io/gorm/schema"
	"tailscale.com/net/tsaddr"
	"tailscale.com/util/set"
	"zgo.at/zcache/v2"
)

//go:embed schema.sql
var dbSchema string

func init() {
	schema.RegisterSerializer("text", TextSerialiser{})
}

var errDatabaseNotSupported = errors.New("database type not supported")

var errForeignKeyConstraintsViolated = errors.New("foreign key constraints violated")

const (
	maxIdleConns       = 100
	maxOpenConns       = 100
	contextTimeoutSecs = 10
)

// KV is a key-value store in a psql table. For future use...
// TODO(kradalby): Is this used for anything?
type KV struct {
	Key   string
	Value string
}

type HSDatabase struct {
	DB       *gorm.DB
	cfg      *types.DatabaseConfig
	regCache *zcache.Cache[types.RegistrationID, types.RegisterNode]

	baseDomain string
}

// TODO(kradalby): assemble this struct from toptions or something typed
// rather than arguments.
func NewHeadscaleDatabase(
	cfg types.DatabaseConfig,
	baseDomain string,
	regCache *zcache.Cache[types.RegistrationID, types.RegisterNode],
) (*HSDatabase, error) {
	dbConn, err := openDB(cfg)
	if err != nil {
		return nil, err
	}

	migrations := gormigrate.New(
		dbConn,
		gormigrate.DefaultOptions,
		[]*gormigrate.Migration{
			// New migrations must be added as transactions at the end of this list.
			// The initial migration here is quite messy, completely out of order and
			// has no versioning and is the tech debt of not having versioned migrations
			// prior to this point. This first migration is all DB changes to bring a DB
			// up to 0.23.0.
			{
				ID: "202312101416",
				Migrate: func(tx *gorm.DB) error {
					if cfg.Type == types.DatabasePostgres {
						tx.Exec(`create extension if not exists "uuid-ossp";`)
					}

					_ = tx.Migrator().RenameTable("namespaces", "users")

					// the big rename from Machine to Node
					_ = tx.Migrator().RenameTable("machines", "nodes")
					_ = tx.Migrator().
						RenameColumn(&types.Route{}, "machine_id", "node_id")

					err = tx.AutoMigrate(types.User{})
					if err != nil {
						return err
					}

					_ = tx.Migrator().
						RenameColumn(&types.Node{}, "namespace_id", "user_id")
					_ = tx.Migrator().
						RenameColumn(&types.PreAuthKey{}, "namespace_id", "user_id")

					_ = tx.Migrator().
						RenameColumn(&types.Node{}, "ip_address", "ip_addresses")
					_ = tx.Migrator().RenameColumn(&types.Node{}, "name", "hostname")

					// GivenName is used as the primary source of DNS names, make sure
					// the field is populated and normalized if it was not when the
					// node was registered.
					_ = tx.Migrator().
						RenameColumn(&types.Node{}, "nickname", "given_name")

					dbConn.Model(&types.Node{}).Where("auth_key_id = ?", 0).Update("auth_key_id", nil)
					// If the Node table has a column for registered,
					// find all occurrences of "false" and drop them. Then
					// remove the column.
					if tx.Migrator().HasColumn(&types.Node{}, "registered") {
						log.Info().
							Msg(`Database has legacy "registered" column in node, removing...`)

						nodes := types.Nodes{}
						if err := tx.Not("registered").Find(&nodes).Error; err != nil {
							log.Error().Err(err).Msg("Error accessing db")
						}

						for _, node := range nodes {
							log.Info().
								Str("node", node.Hostname).
								Str("machine_key", node.MachineKey.ShortString()).
								Msg("Deleting unregistered node")
							if err := tx.Delete(&types.Node{}, node.ID).Error; err != nil {
								log.Error().
									Err(err).
									Str("node", node.Hostname).
									Str("machine_key", node.MachineKey.ShortString()).
									Msg("Error deleting unregistered node")
							}
						}

						err := tx.Migrator().DropColumn(&types.Node{}, "registered")
						if err != nil {
							log.Error().Err(err).Msg("Error dropping registered column")
						}
					}

					// Remove any invalid routes associated with a node that does not exist.
					if tx.Migrator().HasTable(&types.Route{}) && tx.Migrator().HasTable(&types.Node{}) {
						err := tx.Exec("delete from routes where node_id not in (select id from nodes)").Error
						if err != nil {
							return err
						}
					}
					err = tx.AutoMigrate(&types.Route{})
					if err != nil {
						return err
					}

					err = tx.AutoMigrate(&types.Node{})
					if err != nil {
						return err
					}

					// Ensure all keys have correct prefixes
					// https://github.com/tailscale/tailscale/blob/main/types/key/node.go#L35
					type result struct {
						ID         uint64
						MachineKey string
						NodeKey    string
						DiscoKey   string
					}
					var results []result
					err = tx.Raw("SELECT id, node_key, machine_key, disco_key FROM nodes").
						Find(&results).
						Error
					if err != nil {
						return err
					}

					for _, node := range results {
						mKey := node.MachineKey
						if !strings.HasPrefix(node.MachineKey, "mkey:") {
							mKey = "mkey:" + node.MachineKey
						}
						nKey := node.NodeKey
						if !strings.HasPrefix(node.NodeKey, "nodekey:") {
							nKey = "nodekey:" + node.NodeKey
						}

						dKey := node.DiscoKey
						if !strings.HasPrefix(node.DiscoKey, "discokey:") {
							dKey = "discokey:" + node.DiscoKey
						}

						err := tx.Exec(
							"UPDATE nodes SET machine_key = @mKey, node_key = @nKey, disco_key = @dKey WHERE ID = @id",
							sql.Named("mKey", mKey),
							sql.Named("nKey", nKey),
							sql.Named("dKey", dKey),
							sql.Named("id", node.ID),
						).Error
						if err != nil {
							return err
						}
					}

					if tx.Migrator().HasColumn(&types.Node{}, "enabled_routes") {
						log.Info().
							Msgf("Database has legacy enabled_routes column in node, migrating...")

						type NodeAux struct {
							ID            uint64
							EnabledRoutes []netip.Prefix `gorm:"serializer:json"`
						}

						nodesAux := []NodeAux{}
						err := tx.Table("nodes").
							Select("id, enabled_routes").
							Scan(&nodesAux).
							Error
						if err != nil {
							log.Fatal().Err(err).Msg("Error accessing db")
						}
						for _, node := range nodesAux {
							for _, prefix := range node.EnabledRoutes {
								if err != nil {
									log.Error().
										Err(err).
										Str("enabled_route", prefix.String()).
										Msg("Error parsing enabled_route")

									continue
								}

								err = tx.Preload("Node").
									Where("node_id = ? AND prefix = ?", node.ID, prefix).
									First(&types.Route{}).
									Error
								if err == nil {
									log.Info().
										Str("enabled_route", prefix.String()).
										Msg("Route already migrated to new table, skipping")

									continue
								}

								route := types.Route{
									NodeID:     node.ID,
									Advertised: true,
									Enabled:    true,
									Prefix:     prefix,
								}
								if err := tx.Create(&route).Error; err != nil {
									log.Error().Err(err).Msg("Error creating route")
								} else {
									log.Info().
										Uint64("node.id", route.NodeID).
										Str("prefix", prefix.String()).
										Msg("Route migrated")
								}
							}
						}

						err = tx.Migrator().DropColumn(&types.Node{}, "enabled_routes")
						if err != nil {
							log.Error().
								Err(err).
								Msg("Error dropping enabled_routes column")
						}
					}

					if tx.Migrator().HasColumn(&types.Node{}, "given_name") {
						nodes := types.Nodes{}
						if err := tx.Find(&nodes).Error; err != nil {
							log.Error().Err(err).Msg("Error accessing db")
						}

						for item, node := range nodes {
							if node.GivenName == "" {
								if err != nil {
									log.Error().
										Caller().
										Str("hostname", node.Hostname).
										Err(err).
										Msg("Failed to normalize node hostname in DB migration")
								}

								err = tx.Model(nodes[item]).Updates(types.Node{
									GivenName: node.Hostname,
								}).Error
								if err != nil {
									log.Error().
										Caller().
										Str("hostname", node.Hostname).
										Err(err).
										Msg("Failed to save normalized node name in DB migration")
								}
							}
						}
					}

					err = tx.AutoMigrate(&KV{})
					if err != nil {
						return err
					}

					err = tx.AutoMigrate(&types.PreAuthKey{})
					if err != nil {
						return err
					}

					type preAuthKeyACLTag struct {
						ID           uint64 `gorm:"primary_key"`
						PreAuthKeyID uint64
						Tag          string
					}
					err = tx.AutoMigrate(&preAuthKeyACLTag{})
					if err != nil {
						return err
					}

					_ = tx.Migrator().DropTable("shared_machines")

					err = tx.AutoMigrate(&types.APIKey{})
					if err != nil {
						return err
					}

					return nil
				},
				Rollback: func(tx *gorm.DB) error {
					return nil
				},
			},
			{
				// drop key-value table, it is not used, and has not contained
				// useful data for a long time or ever.
				ID: "202312101430",
				Migrate: func(tx *gorm.DB) error {
					return tx.Migrator().DropTable("kvs")
				},
				Rollback: func(tx *gorm.DB) error {
					return nil
				},
			},
			{
				// remove last_successful_update from node table,
				// no longer used.
				ID: "202402151347",
				Migrate: func(tx *gorm.DB) error {
					_ = tx.Migrator().DropColumn(&types.Node{}, "last_successful_update")
					return nil
				},
				Rollback: func(tx *gorm.DB) error {
					return nil
				},
			},
			{
				// Replace column with IP address list with dedicated
				// IP v4 and v6 column.
				// Note that previously, the list _could_ contain more
				// than two addresses, which should not really happen.
				// In that case, the first occurrence of each type will
				// be kept.
				ID: "2024041121742",
				Migrate: func(tx *gorm.DB) error {
					_ = tx.Migrator().AddColumn(&types.Node{}, "ipv4")
					_ = tx.Migrator().AddColumn(&types.Node{}, "ipv6")

					type node struct {
						ID        uint64 `gorm:"column:id"`
						Addresses string `gorm:"column:ip_addresses"`
					}

					var nodes []node

					_ = tx.Raw("SELECT id, ip_addresses FROM nodes").Scan(&nodes).Error

					for _, node := range nodes {
						addrs := strings.Split(node.Addresses, ",")

						if len(addrs) == 0 {
							return fmt.Errorf("no addresses found for node(%d)", node.ID)
						}

						var v4 *netip.Addr
						var v6 *netip.Addr

						for _, addrStr := range addrs {
							addr, err := netip.ParseAddr(addrStr)
							if err != nil {
								return fmt.Errorf("parsing IP for node(%d) from database: %w", node.ID, err)
							}

							if addr.Is4() && v4 == nil {
								v4 = &addr
							}

							if addr.Is6() && v6 == nil {
								v6 = &addr
							}
						}

						if v4 != nil {
							err = tx.Model(&types.Node{}).Where("id = ?", node.ID).Update("ipv4", v4.String()).Error
							if err != nil {
								return fmt.Errorf("saving ip addresses to new columns: %w", err)
							}
						}

						if v6 != nil {
							err = tx.Model(&types.Node{}).Where("id = ?", node.ID).Update("ipv6", v6.String()).Error
							if err != nil {
								return fmt.Errorf("saving ip addresses to new columns: %w", err)
							}
						}
					}

					_ = tx.Migrator().DropColumn(&types.Node{}, "ip_addresses")

					return nil
				},
				Rollback: func(tx *gorm.DB) error {
					return nil
				},
			},
			{
				ID: "202406021630",
				Migrate: func(tx *gorm.DB) error {
					err := tx.AutoMigrate(&types.Policy{})
					if err != nil {
						return err
					}

					return nil
				},
				Rollback: func(db *gorm.DB) error { return nil },
			},
			// denormalise the ACL tags for preauth keys back onto
			// the preauth key table. We dont normalise or reuse and
			// it is just a bunch of work for extra work.
			{
				ID: "202409271400",
				Migrate: func(tx *gorm.DB) error {
					preauthkeyTags := map[uint64]set.Set[string]{}

					type preAuthKeyACLTag struct {
						ID           uint64 `gorm:"primary_key"`
						PreAuthKeyID uint64
						Tag          string
					}

					var aclTags []preAuthKeyACLTag
					if err := tx.Find(&aclTags).Error; err != nil {
						return err
					}

					// Store the current tags.
					for _, tag := range aclTags {
						if preauthkeyTags[tag.PreAuthKeyID] == nil {
							preauthkeyTags[tag.PreAuthKeyID] = set.SetOf([]string{tag.Tag})
						} else {
							preauthkeyTags[tag.PreAuthKeyID].Add(tag.Tag)
						}
					}

					// Add tags column and restore the tags.
					_ = tx.Migrator().AddColumn(&types.PreAuthKey{}, "tags")
					for keyID, tags := range preauthkeyTags {
						s := tags.Slice()
						j, err := json.Marshal(s)
						if err != nil {
							return err
						}
						if err := tx.Model(&types.PreAuthKey{}).Where("id = ?", keyID).Update("tags", string(j)).Error; err != nil {
							return err
						}
					}

					// Drop the old table.
					_ = tx.Migrator().DropTable(&preAuthKeyACLTag{})

					return nil
				},
				Rollback: func(db *gorm.DB) error { return nil },
			},
			{
				// Pick up new user fields used for OIDC and to
				// populate the user with more interesting information.
				ID: "202407191627",
				Migrate: func(tx *gorm.DB) error {
					// Fix an issue where the automigration in GORM expected a constraint to
					// exists that didn't, and add the one it wanted.
					// Fixes https://github.com/juanfont/headscale/issues/2351
					if cfg.Type == types.DatabasePostgres {
						err := tx.Exec(`
BEGIN;
DO $$
BEGIN
    IF NOT EXISTS (
        SELECT 1 FROM pg_constraint
        WHERE conname = 'uni_users_name'
    ) THEN
        ALTER TABLE users ADD CONSTRAINT uni_users_name UNIQUE (name);
    END IF;
END $$;

DO $$
BEGIN
    IF EXISTS (
        SELECT 1 FROM pg_constraint
        WHERE conname = 'users_name_key'
    ) THEN
        ALTER TABLE users DROP CONSTRAINT users_name_key;
    END IF;
END $$;
COMMIT;
`).Error
						if err != nil {
							return fmt.Errorf("failed to rename constraint: %w", err)
						}
					}

					err := tx.AutoMigrate(&types.User{})
					if err != nil {
						return fmt.Errorf("automigrating types.User: %w", err)
					}

					return nil
				},
				Rollback: func(db *gorm.DB) error { return nil },
			},
			{
				// The unique constraint of Name has been dropped
				// in favour of a unique together of name and
				// provider identity.
				ID: "202408181235",
				Migrate: func(tx *gorm.DB) error {
					err := tx.AutoMigrate(&types.User{})
					if err != nil {
						return fmt.Errorf("automigrating types.User: %w", err)
					}

					// Set up indexes and unique constraints outside of GORM, it does not support
					// conditional unique constraints.
					// This ensures the following:
					// - A user name and provider_identifier is unique
					// - A provider_identifier is unique
					// - A user name is unique if there is no provider_identifier is not set
					for _, idx := range []string{
						"DROP INDEX IF EXISTS idx_provider_identifier",
						"DROP INDEX IF EXISTS idx_name_provider_identifier",
						"CREATE UNIQUE INDEX IF NOT EXISTS idx_provider_identifier ON users (provider_identifier) WHERE provider_identifier IS NOT NULL;",
						"CREATE UNIQUE INDEX IF NOT EXISTS idx_name_provider_identifier ON users (name,provider_identifier);",
						"CREATE UNIQUE INDEX IF NOT EXISTS idx_name_no_provider_identifier ON users (name) WHERE provider_identifier IS NULL;",
					} {
						err = tx.Exec(idx).Error
						if err != nil {
							return fmt.Errorf("creating username index: %w", err)
						}
					}

					return nil
				},
				Rollback: func(db *gorm.DB) error { return nil },
			},
			{
				// Add a constraint to routes ensuring they cannot exist without a node.
				ID: "202501221827",
				Migrate: func(tx *gorm.DB) error {
					// Remove any invalid routes associated with a node that does not exist.
					if tx.Migrator().HasTable(&types.Route{}) && tx.Migrator().HasTable(&types.Node{}) {
						err := tx.Exec("delete from routes where node_id not in (select id from nodes)").Error
						if err != nil {
							return err
						}
					}

					// Remove any invalid routes without a node_id.
					if tx.Migrator().HasTable(&types.Route{}) {
						err := tx.Exec("delete from routes where node_id is null").Error
						if err != nil {
							return err
						}
					}

					err := tx.AutoMigrate(&types.Route{})
					if err != nil {
						return fmt.Errorf("automigrating types.Route: %w", err)
					}

					return nil
				},
				Rollback: func(db *gorm.DB) error { return nil },
			},
			// Add back constraint so you cannot delete preauth keys that
			// is still used by a node.
			{
				ID: "202501311657",
				Migrate: func(tx *gorm.DB) error {
					err := tx.AutoMigrate(&types.PreAuthKey{})
					if err != nil {
						return fmt.Errorf("automigrating types.PreAuthKey: %w", err)
					}
					err = tx.AutoMigrate(&types.Node{})
					if err != nil {
						return fmt.Errorf("automigrating types.Node: %w", err)
					}

					return nil
				},
				Rollback: func(db *gorm.DB) error { return nil },
			},
			// Ensure there are no nodes referring to a deleted preauthkey.
			{
				ID: "202502070949",
				Migrate: func(tx *gorm.DB) error {
					if tx.Migrator().HasTable(&types.PreAuthKey{}) {
						err := tx.Exec(`
UPDATE nodes
SET auth_key_id = NULL
WHERE auth_key_id IS NOT NULL
AND auth_key_id NOT IN (
    SELECT id FROM pre_auth_keys
);
							`).Error
						if err != nil {
							return fmt.Errorf("setting auth_key to null on nodes with non-existing keys: %w", err)
						}
					}

					return nil
				},
				Rollback: func(db *gorm.DB) error { return nil },
			},
			// Migrate all routes from the Route table to the new field ApprovedRoutes
			// in the Node table. Then drop the Route table.
			{
				ID: "202502131714",
				Migrate: func(tx *gorm.DB) error {
					if !tx.Migrator().HasColumn(&types.Node{}, "approved_routes") {
						err := tx.Migrator().AddColumn(&types.Node{}, "approved_routes")
						if err != nil {
							return fmt.Errorf("adding column types.Node: %w", err)
						}
					}

					nodeRoutes := map[uint64][]netip.Prefix{}

					var routes []types.Route
					err = tx.Find(&routes).Error
					if err != nil {
						return fmt.Errorf("fetching routes: %w", err)
					}

					for _, route := range routes {
						if route.Enabled {
							nodeRoutes[route.NodeID] = append(nodeRoutes[route.NodeID], route.Prefix)
						}
					}

					for nodeID, routes := range nodeRoutes {
						tsaddr.SortPrefixes(routes)
						routes = slices.Compact(routes)

						data, err := json.Marshal(routes)

						err = tx.Model(&types.Node{}).Where("id = ?", nodeID).Update("approved_routes", data).Error
						if err != nil {
							return fmt.Errorf("saving approved routes to new column: %w", err)
						}
					}

					// Drop the old table.
					_ = tx.Migrator().DropTable(&types.Route{})

					return nil
				},
				Rollback: func(db *gorm.DB) error { return nil },
			},
			{
				ID: "202502171819",
				Migrate: func(tx *gorm.DB) error {
					// This migration originally removed the last_seen column
					// from the node table, but it was added back in
					// 202505091439.
					return nil
				},
				Rollback: func(db *gorm.DB) error { return nil },
			},
			// Add back last_seen column to node table.
			{
				ID: "202505091439",
				Migrate: func(tx *gorm.DB) error {
					// Add back last_seen column to node table if it does not exist.
					// This is a workaround for the fact that the last_seen column
					// was removed in the 202502171819 migration, but only for some
					// beta testers.
					if !tx.Migrator().HasColumn(&types.Node{}, "last_seen") {
						_ = tx.Migrator().AddColumn(&types.Node{}, "last_seen")
					}

					return nil
				},
				Rollback: func(db *gorm.DB) error { return nil },
			},
			// Fix the provider identifier for users that have a double slash in the
			// provider identifier.
			{
				ID: "202505141324",
				Migrate: func(tx *gorm.DB) error {
					users, err := ListUsers(tx)
					if err != nil {
						return fmt.Errorf("listing users: %w", err)
					}

					for _, user := range users {
						user.ProviderIdentifier.String = types.CleanIdentifier(user.ProviderIdentifier.String)

						err := tx.Save(user).Error
						if err != nil {
							return fmt.Errorf("saving user: %w", err)
						}
					}

					return nil
				},
				Rollback: func(db *gorm.DB) error { return nil },
			},
			// Schema migration to ensure all tables match the expected schema.
			// This migration recreates all tables to match the exact structure in schema.sql,
			// preserving all data during the process.
			// Only SQLite will be migrated for consistency.
			{
				ID: "202507021200",
				Migrate: func(tx *gorm.DB) error {
					// Only run on SQLite
					if cfg.Type != types.DatabaseSqlite {
						log.Info().Msg("Skipping schema migration on non-SQLite database")
						return nil
					}

					log.Info().Msg("Starting schema recreation with table renaming")

					// Rename existing tables to _old versions
					tablesToRename := []string{"users", "pre_auth_keys", "api_keys", "nodes", "policies"}

					// Check if routes table exists and drop it (should have been migrated already)
					var routesExists bool
					err := tx.Raw("SELECT COUNT(*) FROM sqlite_master WHERE type='table' AND name='routes'").Row().Scan(&routesExists)
					if err == nil && routesExists {
						log.Info().Msg("Dropping leftover routes table")
						if err := tx.Exec("DROP TABLE routes").Error; err != nil {
							return fmt.Errorf("dropping routes table: %w", err)
						}
					}

					// Drop all indexes first to avoid conflicts
					indexesToDrop := []string{
						"idx_users_deleted_at",
						"idx_provider_identifier",
						"idx_name_provider_identifier",
						"idx_name_no_provider_identifier",
						"idx_api_keys_prefix",
						"idx_policies_deleted_at",
					}

					for _, index := range indexesToDrop {
						_ = tx.Exec("DROP INDEX IF EXISTS " + index).Error
					}

					for _, table := range tablesToRename {
						// Check if table exists before renaming
						var exists bool
						err := tx.Raw("SELECT COUNT(*) FROM sqlite_master WHERE type='table' AND name=?", table).Row().Scan(&exists)
						if err != nil {
							return fmt.Errorf("checking if table %s exists: %w", table, err)
						}

						if exists {
							// Drop old table if it exists from previous failed migration
							_ = tx.Exec("DROP TABLE IF EXISTS " + table + "_old").Error

							// Rename current table to _old
							if err := tx.Exec("ALTER TABLE " + table + " RENAME TO " + table + "_old").Error; err != nil {
								return fmt.Errorf("renaming table %s to %s_old: %w", table, table, err)
							}
						}
					}

					// Create new tables with correct schema
					tableCreationSQL := []string{
						`CREATE TABLE users(
  id integer PRIMARY KEY AUTOINCREMENT,
  name text,
  display_name text,
  email text,
  provider_identifier text,
  provider text,
  profile_pic_url text,
  created_at datetime,
  updated_at datetime,
  deleted_at datetime
)`,
						`CREATE TABLE pre_auth_keys(
  id integer PRIMARY KEY AUTOINCREMENT,
  key text,
  user_id integer,
  reusable numeric,
  ephemeral numeric DEFAULT false,
  used numeric DEFAULT false,
  tags text,
  expiration datetime,
  created_at datetime,
  CONSTRAINT fk_pre_auth_keys_user FOREIGN KEY(user_id) REFERENCES users(id) ON DELETE SET NULL
)`,
						`CREATE TABLE api_keys(
  id integer PRIMARY KEY AUTOINCREMENT,
  prefix text,
  hash blob,
  expiration datetime,
  last_seen datetime,
  created_at datetime
)`,
						`CREATE TABLE nodes(
  id integer PRIMARY KEY AUTOINCREMENT,
  machine_key text,
  node_key text,
  disco_key text,
  endpoints text,
  host_info text,
  ipv4 text,
  ipv6 text,
  hostname text,
  given_name varchar(63),
  user_id integer,
  register_method text,
  forced_tags text,
  auth_key_id integer,
  last_seen datetime,
  expiry datetime,
  approved_routes text,
  created_at datetime,
  updated_at datetime,
  deleted_at datetime,
  CONSTRAINT fk_nodes_user FOREIGN KEY(user_id) REFERENCES users(id) ON DELETE CASCADE,
  CONSTRAINT fk_nodes_auth_key FOREIGN KEY(auth_key_id) REFERENCES pre_auth_keys(id)
)`,
						`CREATE TABLE policies(
  id integer PRIMARY KEY AUTOINCREMENT,
  data text,
  created_at datetime,
  updated_at datetime,
  deleted_at datetime
)`,
					}

					for _, createSQL := range tableCreationSQL {
						if err := tx.Exec(createSQL).Error; err != nil {
							return fmt.Errorf("creating new table: %w", err)
						}
					}

					// Copy data directly using SQL
					dataCopySQL := []string{
						`INSERT INTO users (id, name, display_name, email, provider_identifier, provider, profile_pic_url, created_at, updated_at, deleted_at)
             SELECT id, name, display_name, email, provider_identifier, provider, profile_pic_url, created_at, updated_at, deleted_at
             FROM users_old`,

						`INSERT INTO pre_auth_keys (id, key, user_id, reusable, ephemeral, used, tags, expiration, created_at)
             SELECT id, key, user_id, reusable, ephemeral, used, tags, expiration, created_at
             FROM pre_auth_keys_old`,

						`INSERT INTO api_keys (id, prefix, hash, expiration, last_seen, created_at)
             SELECT id, prefix, hash, expiration, last_seen, created_at
             FROM api_keys_old`,

						`INSERT INTO nodes (id, machine_key, node_key, disco_key, endpoints, host_info, ipv4, ipv6, hostname, given_name, user_id, register_method, forced_tags, auth_key_id, last_seen, expiry, approved_routes, created_at, updated_at, deleted_at)
             SELECT id, machine_key, node_key, disco_key, endpoints, host_info, ipv4, ipv6, hostname, given_name, user_id, register_method, forced_tags, auth_key_id, last_seen, expiry, approved_routes, created_at, updated_at, deleted_at
             FROM nodes_old`,

						`INSERT INTO policies (id, data, created_at, updated_at, deleted_at)
             SELECT id, data, created_at, updated_at, deleted_at
             FROM policies_old`,
					}

					for _, copySQL := range dataCopySQL {
						if err := tx.Exec(copySQL).Error; err != nil {
							return fmt.Errorf("copying data: %w", err)
						}
					}

					// Create indexes
					indexes := []string{
						"CREATE INDEX idx_users_deleted_at ON users(deleted_at)",
						`CREATE UNIQUE INDEX idx_provider_identifier ON users(
  provider_identifier
) WHERE provider_identifier IS NOT NULL`,
						`CREATE UNIQUE INDEX idx_name_provider_identifier ON users(
  name,
  provider_identifier
)`,
						`CREATE UNIQUE INDEX idx_name_no_provider_identifier ON users(
  name
) WHERE provider_identifier IS NULL`,
						"CREATE UNIQUE INDEX idx_api_keys_prefix ON api_keys(prefix)",
						"CREATE INDEX idx_policies_deleted_at ON policies(deleted_at)",
					}

					for _, indexSQL := range indexes {
						if err := tx.Exec(indexSQL).Error; err != nil {
							return fmt.Errorf("creating index: %w", err)
						}
					}

					// Drop old tables only after everything succeeds
					for _, table := range tablesToRename {
						if err := tx.Exec("DROP TABLE IF EXISTS " + table + "_old").Error; err != nil {
							log.Warn().Str("table", table+"_old").Err(err).Msg("Failed to drop old table, but migration succeeded")
						}
					}

					log.Info().Msg("Schema recreation completed successfully")

					return nil
				},
				Rollback: func(db *gorm.DB) error { return nil },
			},
			{
				// Drop all tables that are no longer in use and has existed.
				// They potentially still present from broken migrations in the past.
				ID: "202510311551",
				Migrate: func(tx *gorm.DB) error {
					for _, oldTable := range []string{"namespaces", "machines", "shared_machines", "kvs", "pre_auth_key_acl_tags", "routes"} {
						err := tx.Migrator().DropTable(oldTable)
						if err != nil {
							log.Trace().Str("table", oldTable).
								Err(err).
								Msg("Error dropping old table, continuing...")
						}
					}

					return nil
				},
				Rollback: func(tx *gorm.DB) error {
					return nil
				},
			},
			{
				// Drop all indices that are no longer in use and has existed.
				// They potentially still present from broken migrations in the past.
				// They should all be cleaned up by the db engine, but we are a bit
				// conservative to ensure all our previous mess is cleaned up.
				ID: "202511101554-drop-old-idx",
				Migrate: func(tx *gorm.DB) error {
					for _, oldIdx := range []struct{ name, table string }{
						{"idx_namespaces_deleted_at", "namespaces"},
						{"idx_routes_deleted_at", "routes"},
						{"idx_shared_machines_deleted_at", "shared_machines"},
					} {
						err := tx.Migrator().DropIndex(oldIdx.table, oldIdx.name)
						if err != nil {
							log.Trace().
								Str("index", oldIdx.name).
								Str("table", oldIdx.table).
								Err(err).
								Msg("Error dropping old index, continuing...")
						}
					}

					return nil
				},
				Rollback: func(tx *gorm.DB) error {
					return nil
				},
			},

			// Migrations **above** this points will be REMOVED in version **0.29.0**
			// This is to clean up a lot of old migrations that is seldom used
			// and carries a lot of technical debt.
			// Any new migrations should be added after the comment below and follow
			// the rules it sets out.

			// From this point, the following rules must be followed:
			// - NEVER use gorm.AutoMigrate, write the exact migration steps needed
			// - AutoMigrate depends on the struct staying exactly the same, which it won't over time.
			// - Never write migrations that requires foreign keys to be disabled.
<<<<<<< HEAD

			// Add wireguard_only_peers table and node_wg_peer_connections table for external WireGuard peer support.
			{
				ID: "202510181528",
				Migrate: func(tx *gorm.DB) error {
					// Common columns shared between SQLite and PostgreSQL.
					// Database-specific types are parameterized with %s placeholders.
					commonColumns := `
  name text UNIQUE NOT NULL,
  user_id %s NOT NULL,
  public_key text NOT NULL,
  allowed_ips text NOT NULL,
  endpoints text NOT NULL,
  ipv4 text,
  ipv6 text,
  extra_config text,

  created_at %s,
  updated_at %s,
  deleted_at %s,

  CONSTRAINT fk_wireguard_only_peers_user FOREIGN KEY(user_id) REFERENCES users(id) ON DELETE CASCADE
`

					if cfg.Type == types.DatabaseSqlite {
						createTableSQL := fmt.Sprintf(`
CREATE TABLE IF NOT EXISTS wireguard_only_peers(
  id integer PRIMARY KEY AUTOINCREMENT,
%s)`,
							fmt.Sprintf(commonColumns, "integer", "datetime", "datetime", "datetime"))

						err := tx.Exec(createTableSQL).Error
						if err != nil {
							return fmt.Errorf("creating wireguard_only_peers table: %w", err)
						}

						err = tx.Exec(`
INSERT OR REPLACE INTO sqlite_sequence (name, seq)
VALUES ('wireguard_only_peers', ?)`,
							types.WireGuardOnlyPeerIDOffset-1).Error
						if err != nil {
							return fmt.Errorf("initializing wireguard_only_peers sequence: %w", err)
						}

						// Create the connections table
						err = tx.Exec(`
CREATE TABLE IF NOT EXISTS node_wg_peer_connections(
  node_id integer NOT NULL,
  wg_peer_id integer NOT NULL,
  ipv4_masq_addr text,
  ipv6_masq_addr text,
  created_at datetime,

  PRIMARY KEY (node_id, wg_peer_id),
  CONSTRAINT fk_connections_node FOREIGN KEY(node_id) REFERENCES nodes(id) ON DELETE CASCADE,
  CONSTRAINT fk_connections_wg_peer FOREIGN KEY(wg_peer_id) REFERENCES wireguard_only_peers(id) ON DELETE CASCADE,
  CONSTRAINT check_at_least_one_masq_addr CHECK (ipv4_masq_addr IS NOT NULL OR ipv6_masq_addr IS NOT NULL)
)`).Error
						if err != nil {
							return fmt.Errorf("creating node_wg_peer_connections table: %w", err)
						}
					} else if cfg.Type == types.DatabasePostgres {
						createTableSQL := fmt.Sprintf(`
CREATE TABLE IF NOT EXISTS wireguard_only_peers(
  id BIGSERIAL PRIMARY KEY,
%s)`,
							fmt.Sprintf(commonColumns, "bigint", "timestamp with time zone", "timestamp with time zone", "timestamp with time zone"))

						err := tx.Exec(createTableSQL).Error
						if err != nil {
							return fmt.Errorf("creating wireguard_only_peers table: %w", err)
						}

						// PostgreSQL ALTER SEQUENCE doesn't support parameterized queries, so we use fmt.Sprintf.
						// This is safe because WireGuardOnlyPeerIDOffset is a compile-time constant from our code.
						err = tx.Exec(fmt.Sprintf(`
ALTER SEQUENCE wireguard_only_peers_id_seq RESTART WITH %d
						`, types.WireGuardOnlyPeerIDOffset)).Error
						if err != nil {
							return fmt.Errorf("initializing wireguard_only_peers sequence: %w", err)
						}

						// Create the connections table
						err = tx.Exec(`
CREATE TABLE IF NOT EXISTS node_wg_peer_connections(
  node_id bigint NOT NULL,
  wg_peer_id bigint NOT NULL,
  ipv4_masq_addr text,
  ipv6_masq_addr text,
  created_at timestamp with time zone,

  PRIMARY KEY (node_id, wg_peer_id),
  CONSTRAINT fk_connections_node FOREIGN KEY(node_id) REFERENCES nodes(id) ON DELETE CASCADE,
  CONSTRAINT fk_connections_wg_peer FOREIGN KEY(wg_peer_id) REFERENCES wireguard_only_peers(id) ON DELETE CASCADE,
  CONSTRAINT check_at_least_one_masq_addr CHECK (ipv4_masq_addr IS NOT NULL OR ipv6_masq_addr IS NOT NULL)
)`).Error
						if err != nil {
							return fmt.Errorf("creating node_wg_peer_connections table: %w", err)
						}
=======
			{
				// Add columns for prefix and hash for pre auth keys, implementing
				// them with the same security model as api keys.
				ID: "202511011637-preauthkey-bcrypt",
				Migrate: func(tx *gorm.DB) error {
					// Check and add prefix column if it doesn't exist
					if !tx.Migrator().HasColumn(&types.PreAuthKey{}, "prefix") {
						err := tx.Migrator().AddColumn(&types.PreAuthKey{}, "prefix")
						if err != nil {
							return fmt.Errorf("adding prefix column: %w", err)
						}
					}

					// Check and add hash column if it doesn't exist
					if !tx.Migrator().HasColumn(&types.PreAuthKey{}, "hash") {
						err := tx.Migrator().AddColumn(&types.PreAuthKey{}, "hash")
						if err != nil {
							return fmt.Errorf("adding hash column: %w", err)
						}
					}

					// Create partial unique index to allow multiple legacy keys (NULL/empty prefix)
					// while enforcing uniqueness for new bcrypt-based keys
					err := tx.Exec("CREATE UNIQUE INDEX IF NOT EXISTS idx_pre_auth_keys_prefix ON pre_auth_keys(prefix) WHERE prefix IS NOT NULL AND prefix != ''").Error
					if err != nil {
						return fmt.Errorf("creating prefix index: %w", err)
>>>>>>> 8394e709
					}

					return nil
				},
				Rollback: func(db *gorm.DB) error { return nil },
			},
		},
	)

	if err := runMigrations(cfg, dbConn, migrations); err != nil {
		log.Fatal().Err(err).Msgf("Migration failed: %v", err)
	}

	// Validate that the schema ends up in the expected state.
	// This is currently only done on sqlite as squibble does not
	// support Postgres and we use our sqlite schema as our source of
	// truth.
	if cfg.Type == types.DatabaseSqlite {
		sqlConn, err := dbConn.DB()
		if err != nil {
			return nil, fmt.Errorf("getting DB from gorm: %w", err)
		}

		// or else it blocks...
		sqlConn.SetMaxIdleConns(maxIdleConns)
		sqlConn.SetMaxOpenConns(maxOpenConns)
		defer sqlConn.SetMaxIdleConns(1)
		defer sqlConn.SetMaxOpenConns(1)

		ctx, cancel := context.WithTimeout(context.Background(), contextTimeoutSecs*time.Second)
		defer cancel()

		opts := squibble.DigestOptions{
			IgnoreTables: []string{
				// Litestream tables, these are inserted by
				// litestream and not part of our schema
				// https://litestream.io/how-it-works
				"_litestream_lock",
				"_litestream_seq",
			},
		}

		if err := squibble.Validate(ctx, sqlConn, dbSchema, &opts); err != nil {
			return nil, fmt.Errorf("validating schema: %w", err)
		}
	}

	db := HSDatabase{
		DB:       dbConn,
		cfg:      &cfg,
		regCache: regCache,

		baseDomain: baseDomain,
	}

	return &db, err
}

func openDB(cfg types.DatabaseConfig) (*gorm.DB, error) {
	// TODO(kradalby): Integrate this with zerolog
	var dbLogger logger.Interface
	if cfg.Debug {
		dbLogger = util.NewDBLogWrapper(&log.Logger, cfg.Gorm.SlowThreshold, cfg.Gorm.SkipErrRecordNotFound, cfg.Gorm.ParameterizedQueries)
	} else {
		dbLogger = logger.Default.LogMode(logger.Silent)
	}

	switch cfg.Type {
	case types.DatabaseSqlite:
		dir := filepath.Dir(cfg.Sqlite.Path)
		err := util.EnsureDir(dir)
		if err != nil {
			return nil, fmt.Errorf("creating directory for sqlite: %w", err)
		}

		log.Info().
			Str("database", types.DatabaseSqlite).
			Str("path", cfg.Sqlite.Path).
			Msg("Opening database")

		// Build SQLite configuration with pragmas set at connection time
		sqliteConfig := sqliteconfig.Default(cfg.Sqlite.Path)
		if cfg.Sqlite.WriteAheadLog {
			sqliteConfig.JournalMode = sqliteconfig.JournalModeWAL
			sqliteConfig.WALAutocheckpoint = cfg.Sqlite.WALAutoCheckPoint
		}

		connectionURL, err := sqliteConfig.ToURL()
		if err != nil {
			return nil, fmt.Errorf("building sqlite connection URL: %w", err)
		}

		db, err := gorm.Open(
			sqlite.Open(connectionURL),
			&gorm.Config{
				PrepareStmt: cfg.Gorm.PrepareStmt,
				Logger:      dbLogger,
			},
		)

		// The pure Go SQLite library does not handle locking in
		// the same way as the C based one and we can't use the gorm
		// connection pool as of 2022/02/23.
		sqlDB, _ := db.DB()
		sqlDB.SetMaxIdleConns(1)
		sqlDB.SetMaxOpenConns(1)
		sqlDB.SetConnMaxIdleTime(time.Hour)

		return db, err

	case types.DatabasePostgres:
		dbString := fmt.Sprintf(
			"host=%s dbname=%s user=%s",
			cfg.Postgres.Host,
			cfg.Postgres.Name,
			cfg.Postgres.User,
		)

		log.Info().
			Str("database", types.DatabasePostgres).
			Str("path", dbString).
			Msg("Opening database")

		if sslEnabled, err := strconv.ParseBool(cfg.Postgres.Ssl); err == nil {
			if !sslEnabled {
				dbString += " sslmode=disable"
			}
		} else {
			dbString += " sslmode=" + cfg.Postgres.Ssl
		}

		if cfg.Postgres.Port != 0 {
			dbString += fmt.Sprintf(" port=%d", cfg.Postgres.Port)
		}

		if cfg.Postgres.Pass != "" {
			dbString += " password=" + cfg.Postgres.Pass
		}

		db, err := gorm.Open(postgres.Open(dbString), &gorm.Config{
			Logger: dbLogger,
		})
		if err != nil {
			return nil, err
		}

		sqlDB, _ := db.DB()
		sqlDB.SetMaxIdleConns(cfg.Postgres.MaxIdleConnections)
		sqlDB.SetMaxOpenConns(cfg.Postgres.MaxOpenConnections)
		sqlDB.SetConnMaxIdleTime(
			time.Duration(cfg.Postgres.ConnMaxIdleTimeSecs) * time.Second,
		)

		return db, nil
	}

	return nil, fmt.Errorf(
		"database of type %s is not supported: %w",
		cfg.Type,
		errDatabaseNotSupported,
	)
}

func runMigrations(cfg types.DatabaseConfig, dbConn *gorm.DB, migrations *gormigrate.Gormigrate) error {
	if cfg.Type == types.DatabaseSqlite {
		// SQLite: Run migrations step-by-step, only disabling foreign keys when necessary

		// List of migration IDs that require foreign keys to be disabled
		// These are migrations that perform complex schema changes that GORM cannot handle safely with FK enabled
		// NO NEW MIGRATIONS SHOULD BE ADDED HERE. ALL NEW MIGRATIONS MUST RUN WITH FOREIGN KEYS ENABLED.
		migrationsRequiringFKDisabled := map[string]bool{
			"202312101416":  true, // Initial migration with complex table/column renames
			"202402151347":  true, // Migration that removes last_successful_update column
			"2024041121742": true, // Migration that changes IP address storage format
			"202407191627":  true, // User table automigration with FK constraint issues
			"202408181235":  true, // User table automigration with FK constraint issues
			"202501221827":  true, // Route table automigration with FK constraint issues
			"202501311657":  true, // PreAuthKey table automigration with FK constraint issues
			// Add other migration IDs here as they are identified to need FK disabled
		}

		// Get the current foreign key status
		var fkOriginallyEnabled int
		if err := dbConn.Raw("PRAGMA foreign_keys").Scan(&fkOriginallyEnabled).Error; err != nil {
			return fmt.Errorf("checking foreign key status: %w", err)
		}

		// Get all migration IDs in order from the actual migration definitions
		// Only IDs that are in the migrationsRequiringFKDisabled map will be processed with FK disabled
		// any other new migrations are ran after.
		migrationIDs := []string{
			"202312101416",
			"202312101430",
			"202402151347",
			"2024041121742",
			"202406021630",
			"202407191627",
			"202408181235",
			"202409271400",
			"202501221827",
			"202501311657",
			"202502070949",
			"202502131714",
			"202502171819",
			"202505091439",
			"202505141324",
			// As of 2025-07-02, no new IDs should be added here.
			// They will be ran by the migrations.Migrate() call below.
		}

		for _, migrationID := range migrationIDs {
			log.Trace().Caller().Str("migration_id", migrationID).Msg("Running migration")
			needsFKDisabled := migrationsRequiringFKDisabled[migrationID]

			if needsFKDisabled {
				// Disable foreign keys for this migration
				if err := dbConn.Exec("PRAGMA foreign_keys = OFF").Error; err != nil {
					return fmt.Errorf("disabling foreign keys for migration %s: %w", migrationID, err)
				}
			} else {
				// Ensure foreign keys are enabled for this migration
				if err := dbConn.Exec("PRAGMA foreign_keys = ON").Error; err != nil {
					return fmt.Errorf("enabling foreign keys for migration %s: %w", migrationID, err)
				}
			}

			// Run up to this specific migration (will only run the next pending migration)
			if err := migrations.MigrateTo(migrationID); err != nil {
				return fmt.Errorf("running migration %s: %w", migrationID, err)
			}
		}

		if err := dbConn.Exec("PRAGMA foreign_keys = ON").Error; err != nil {
			return fmt.Errorf("restoring foreign keys: %w", err)
		}

		// Run the rest of the migrations
		if err := migrations.Migrate(); err != nil {
			return err
		}

		// Check for constraint violations at the end
		type constraintViolation struct {
			Table           string
			RowID           int
			Parent          string
			ConstraintIndex int
		}

		var violatedConstraints []constraintViolation

		rows, err := dbConn.Raw("PRAGMA foreign_key_check").Rows()
		if err != nil {
			return err
		}

		for rows.Next() {
			var violation constraintViolation
			if err := rows.Scan(&violation.Table, &violation.RowID, &violation.Parent, &violation.ConstraintIndex); err != nil {
				return err
			}

			violatedConstraints = append(violatedConstraints, violation)
		}
		_ = rows.Close()

		if len(violatedConstraints) > 0 {
			for _, violation := range violatedConstraints {
				log.Error().
					Str("table", violation.Table).
					Int("row_id", violation.RowID).
					Str("parent", violation.Parent).
					Msg("Foreign key constraint violated")
			}

			return errForeignKeyConstraintsViolated
		}
	} else {
		// PostgreSQL can run all migrations in one block - no foreign key issues
		if err := migrations.Migrate(); err != nil {
			return err
		}
	}

	return nil
}

func (hsdb *HSDatabase) PingDB(ctx context.Context) error {
	ctx, cancel := context.WithTimeout(ctx, time.Second)
	defer cancel()
	sqlDB, err := hsdb.DB.DB()
	if err != nil {
		return err
	}

	return sqlDB.PingContext(ctx)
}

func (hsdb *HSDatabase) Close() error {
	db, err := hsdb.DB.DB()
	if err != nil {
		return err
	}

	if hsdb.cfg.Type == types.DatabaseSqlite && hsdb.cfg.Sqlite.WriteAheadLog {
		db.Exec("VACUUM")
	}

	return db.Close()
}

func (hsdb *HSDatabase) Read(fn func(rx *gorm.DB) error) error {
	rx := hsdb.DB.Begin()
	defer rx.Rollback()
	return fn(rx)
}

func Read[T any](db *gorm.DB, fn func(rx *gorm.DB) (T, error)) (T, error) {
	rx := db.Begin()
	defer rx.Rollback()
	ret, err := fn(rx)
	if err != nil {
		var no T
		return no, err
	}

	return ret, nil
}

func (hsdb *HSDatabase) Write(fn func(tx *gorm.DB) error) error {
	tx := hsdb.DB.Begin()
	defer tx.Rollback()
	if err := fn(tx); err != nil {
		return err
	}

	return tx.Commit().Error
}

func Write[T any](db *gorm.DB, fn func(tx *gorm.DB) (T, error)) (T, error) {
	tx := db.Begin()
	defer tx.Rollback()
	ret, err := fn(tx)
	if err != nil {
		var no T
		return no, err
	}

	return ret, tx.Commit().Error
}<|MERGE_RESOLUTION|>--- conflicted
+++ resolved
@@ -991,11 +991,41 @@
 			// - NEVER use gorm.AutoMigrate, write the exact migration steps needed
 			// - AutoMigrate depends on the struct staying exactly the same, which it won't over time.
 			// - Never write migrations that requires foreign keys to be disabled.
-<<<<<<< HEAD
-
+			{
+				// Add columns for prefix and hash for pre auth keys, implementing
+				// them with the same security model as api keys.
+				ID: "202511011637-preauthkey-bcrypt",
+				Migrate: func(tx *gorm.DB) error {
+					// Check and add prefix column if it doesn't exist
+					if !tx.Migrator().HasColumn(&types.PreAuthKey{}, "prefix") {
+						err := tx.Migrator().AddColumn(&types.PreAuthKey{}, "prefix")
+						if err != nil {
+							return fmt.Errorf("adding prefix column: %w", err)
+						}
+					}
+
+					// Check and add hash column if it doesn't exist
+					if !tx.Migrator().HasColumn(&types.PreAuthKey{}, "hash") {
+						err := tx.Migrator().AddColumn(&types.PreAuthKey{}, "hash")
+						if err != nil {
+							return fmt.Errorf("adding hash column: %w", err)
+						}
+					}
+
+					// Create partial unique index to allow multiple legacy keys (NULL/empty prefix)
+					// while enforcing uniqueness for new bcrypt-based keys
+					err := tx.Exec("CREATE UNIQUE INDEX IF NOT EXISTS idx_pre_auth_keys_prefix ON pre_auth_keys(prefix) WHERE prefix IS NOT NULL AND prefix != ''").Error
+					if err != nil {
+						return fmt.Errorf("creating prefix index: %w", err)
+					}
+
+					return nil
+				},
+				Rollback: func(db *gorm.DB) error { return nil },
+			},
 			// Add wireguard_only_peers table and node_wg_peer_connections table for external WireGuard peer support.
 			{
-				ID: "202510181528",
+				ID: "202511130000",
 				Migrate: func(tx *gorm.DB) error {
 					// Common columns shared between SQLite and PostgreSQL.
 					// Database-specific types are parameterized with %s placeholders.
@@ -1091,34 +1121,6 @@
 						if err != nil {
 							return fmt.Errorf("creating node_wg_peer_connections table: %w", err)
 						}
-=======
-			{
-				// Add columns for prefix and hash for pre auth keys, implementing
-				// them with the same security model as api keys.
-				ID: "202511011637-preauthkey-bcrypt",
-				Migrate: func(tx *gorm.DB) error {
-					// Check and add prefix column if it doesn't exist
-					if !tx.Migrator().HasColumn(&types.PreAuthKey{}, "prefix") {
-						err := tx.Migrator().AddColumn(&types.PreAuthKey{}, "prefix")
-						if err != nil {
-							return fmt.Errorf("adding prefix column: %w", err)
-						}
-					}
-
-					// Check and add hash column if it doesn't exist
-					if !tx.Migrator().HasColumn(&types.PreAuthKey{}, "hash") {
-						err := tx.Migrator().AddColumn(&types.PreAuthKey{}, "hash")
-						if err != nil {
-							return fmt.Errorf("adding hash column: %w", err)
-						}
-					}
-
-					// Create partial unique index to allow multiple legacy keys (NULL/empty prefix)
-					// while enforcing uniqueness for new bcrypt-based keys
-					err := tx.Exec("CREATE UNIQUE INDEX IF NOT EXISTS idx_pre_auth_keys_prefix ON pre_auth_keys(prefix) WHERE prefix IS NOT NULL AND prefix != ''").Error
-					if err != nil {
-						return fmt.Errorf("creating prefix index: %w", err)
->>>>>>> 8394e709
 					}
 
 					return nil
