package db

import (
	"context"
	"database/sql"
	"errors"
	"fmt"
	"net/netip"
	"path/filepath"
	"strconv"
	"strings"
	"time"

	"github.com/glebarez/sqlite"
	"github.com/go-gormigrate/gormigrate/v2"
	"github.com/rs/zerolog/log"
	"gorm.io/driver/postgres"
	"gorm.io/gorm"
	"gorm.io/gorm/logger"

	"github.com/juanfont/headscale/hscontrol/types"
	"github.com/juanfont/headscale/hscontrol/util"
)

var errDatabaseNotSupported = errors.New("database type not supported")

// KV is a key-value store in a psql table. For future use...
// TODO(kradalby): Is this used for anything?
type KV struct {
	Key   string
	Value string
}

type HSDatabase struct {
	DB *gorm.DB

	baseDomain string
}

// TODO(kradalby): assemble this struct from toptions or something typed
// rather than arguments.
func NewHeadscaleDatabase(
	cfg types.DatabaseConfig,
	baseDomain string,
) (*HSDatabase, error) {
<<<<<<< HEAD
	dbConn, err := openDB(dbType, connectionAddr, debug)
	if err != nil {
		return nil, err
	}

	db := HSDatabase{
		db:       dbConn,
		notifier: notifier,

		ipPrefixes: ipPrefixes,
		baseDomain: baseDomain,
	}

	log.Debug().Msgf("database %#v", dbConn)

	if dbType == Postgres {
		dbConn.Exec(`create extension if not exists "uuid-ossp";`)
	}

	_ = dbConn.Migrator().RenameTable("namespaces", "users")

	// the big rename from Machine to Node
	_ = dbConn.Migrator().RenameTable("machines", "nodes")
	_ = dbConn.Migrator().RenameColumn(&types.Route{}, "machine_id", "node_id")

	err = dbConn.AutoMigrate(types.User{})
	if err != nil {
		return nil, err
	}

	_ = dbConn.Migrator().RenameColumn(&types.Node{}, "namespace_id", "user_id")
	_ = dbConn.Migrator().RenameColumn(&types.PreAuthKey{}, "namespace_id", "user_id")

	_ = dbConn.Migrator().RenameColumn(&types.Node{}, "ip_address", "ip_addresses")
	_ = dbConn.Migrator().RenameColumn(&types.Node{}, "name", "hostname")

	// GivenName is used as the primary source of DNS names, make sure
	// the field is populated and normalized if it was not when the
	// node was registered.
	_ = dbConn.Migrator().RenameColumn(&types.Node{}, "nickname", "given_name")

	dbConn.Model(&types.Node{}).Where("auth_key_id = ?", 0).Update("auth_key_id", nil)
	// If the MacNodehine table has a column for registered,
	// find all occourences of "false" and drop them. Then
	// remove the column.
	if dbConn.Migrator().HasColumn(&types.Node{}, "registered") {
		log.Info().
			Msg(`Database has legacy "registered" column in node, removing...`)

		nodes := types.Nodes{}
		if err := dbConn.Not("registered").Find(&nodes).Error; err != nil {
			log.Error().Err(err).Msg("Error accessing db")
		}

		for _, node := range nodes {
			log.Info().
				Str("node", node.Hostname).
				Str("machine_key", node.MachineKey).
				Msg("Deleting unregistered node")
			if err := dbConn.Delete(&types.Node{}, node.ID).Error; err != nil {
				log.Error().
					Err(err).
					Str("node", node.Hostname).
					Str("machine_key", node.MachineKey).
					Msg("Error deleting unregistered node")
			}
		}

		err := dbConn.Migrator().DropColumn(&types.Node{}, "registered")
		if err != nil {
			log.Error().Err(err).Msg("Error dropping registered column")
		}
	}

	err = dbConn.AutoMigrate(&types.Route{})
	if err != nil {
		return nil, err
	}

	if dbConn.Migrator().HasColumn(&types.Node{}, "enabled_routes") {
		log.Info().Msgf("Database has legacy enabled_routes column in node, migrating...")

		type NodeAux struct {
			ID            uint64
			EnabledRoutes types.IPPrefixes
		}

		nodesAux := []NodeAux{}
		err := dbConn.Table("nodes").Select("id, enabled_routes").Scan(&nodesAux).Error
		if err != nil {
			log.Fatal().Err(err).Msg("Error accessing db")
		}
		for _, node := range nodesAux {
			for _, prefix := range node.EnabledRoutes {
				if err != nil {
					log.Error().
						Err(err).
						Str("enabled_route", prefix.String()).
						Msg("Error parsing enabled_route")

					continue
				}

				err = dbConn.Preload("Node").
					Where("node_id = ? AND prefix = ?", node.ID, types.IPPrefix(prefix)).
					First(&types.Route{}).
					Error
				if err == nil {
					log.Info().
						Str("enabled_route", prefix.String()).
						Msg("Route already migrated to new table, skipping")

					continue
				}

				route := types.Route{
					NodeID:     node.ID,
					Advertised: true,
					Enabled:    true,
					Prefix:     types.IPPrefix(prefix),
				}
				if err := dbConn.Create(&route).Error; err != nil {
					log.Error().Err(err).Msg("Error creating route")
				} else {
					log.Info().
						Uint64("node_id", route.NodeID).
						Str("prefix", prefix.String()).
						Msg("Route migrated")
				}
			}
		}

		err = dbConn.Migrator().DropColumn(&types.Node{}, "enabled_routes")
		if err != nil {
			log.Error().Err(err).Msg("Error dropping enabled_routes column")
		}
	}

	err = dbConn.AutoMigrate(&types.Node{})
	if err != nil {
		return nil, err
	}

	if dbConn.Migrator().HasColumn(&types.Node{}, "given_name") {
		nodes := types.Nodes{}
		if err := dbConn.Find(&nodes).Error; err != nil {
			log.Error().Err(err).Msg("Error accessing db")
		}

		for item, node := range nodes {
			if node.GivenName == "" {
				normalizedHostname, err := util.NormalizeToFQDNRulesConfigFromViper(
					node.Hostname,
				)
				if err != nil {
					log.Error().
						Caller().
						Str("hostname", node.Hostname).
						Err(err).
						Msg("Failed to normalize node hostname in DB migration")
				}

				err = db.RenameNode(nodes[item], normalizedHostname)
				if err != nil {
					log.Error().
						Caller().
						Str("hostname", node.Hostname).
						Err(err).
						Msg("Failed to save normalized node name in DB migration")
				}
			}
		}
	}

	err = dbConn.AutoMigrate(&KV{})
=======
	dbConn, err := openDB(cfg)
>>>>>>> a9c568c8
	if err != nil {
		return nil, err
	}

	migrations := gormigrate.New(
		dbConn,
		gormigrate.DefaultOptions,
		[]*gormigrate.Migration{
			// New migrations should be added as transactions at the end of this list.
			// The initial commit here is quite messy, completely out of order and
			// has no versioning and is the tech debt of not having versioned migrations
			// prior to this point. This first migration is all DB changes to bring a DB
			// up to 0.23.0.
			{
				ID: "202312101416",
				Migrate: func(tx *gorm.DB) error {
					if cfg.Type == types.DatabasePostgres {
						tx.Exec(`create extension if not exists "uuid-ossp";`)
					}

					_ = tx.Migrator().RenameTable("namespaces", "users")

					// the big rename from Machine to Node
					_ = tx.Migrator().RenameTable("machines", "nodes")
					_ = tx.Migrator().
						RenameColumn(&types.Route{}, "machine_id", "node_id")

					err = tx.AutoMigrate(types.User{})
					if err != nil {
						return err
					}

					_ = tx.Migrator().
						RenameColumn(&types.Node{}, "namespace_id", "user_id")
					_ = tx.Migrator().
						RenameColumn(&types.PreAuthKey{}, "namespace_id", "user_id")

					_ = tx.Migrator().
						RenameColumn(&types.Node{}, "ip_address", "ip_addresses")
					_ = tx.Migrator().RenameColumn(&types.Node{}, "name", "hostname")

					// GivenName is used as the primary source of DNS names, make sure
					// the field is populated and normalized if it was not when the
					// node was registered.
					_ = tx.Migrator().
						RenameColumn(&types.Node{}, "nickname", "given_name")

					// If the Node table has a column for registered,
					// find all occourences of "false" and drop them. Then
					// remove the column.
					if tx.Migrator().HasColumn(&types.Node{}, "registered") {
						log.Info().
							Msg(`Database has legacy "registered" column in node, removing...`)

						nodes := types.Nodes{}
						if err := tx.Not("registered").Find(&nodes).Error; err != nil {
							log.Error().Err(err).Msg("Error accessing db")
						}

						for _, node := range nodes {
							log.Info().
								Str("node", node.Hostname).
								Str("machine_key", node.MachineKey.ShortString()).
								Msg("Deleting unregistered node")
							if err := tx.Delete(&types.Node{}, node.ID).Error; err != nil {
								log.Error().
									Err(err).
									Str("node", node.Hostname).
									Str("machine_key", node.MachineKey.ShortString()).
									Msg("Error deleting unregistered node")
							}
						}

						err := tx.Migrator().DropColumn(&types.Node{}, "registered")
						if err != nil {
							log.Error().Err(err).Msg("Error dropping registered column")
						}
					}

					err = tx.AutoMigrate(&types.Route{})
					if err != nil {
						return err
					}

					err = tx.AutoMigrate(&types.Node{})
					if err != nil {
						return err
					}

					// Ensure all keys have correct prefixes
					// https://github.com/tailscale/tailscale/blob/main/types/key/node.go#L35
					type result struct {
						ID         uint64
						MachineKey string
						NodeKey    string
						DiscoKey   string
					}
					var results []result
					err = tx.Raw("SELECT id, node_key, machine_key, disco_key FROM nodes").
						Find(&results).
						Error
					if err != nil {
						return err
					}

					for _, node := range results {
						mKey := node.MachineKey
						if !strings.HasPrefix(node.MachineKey, "mkey:") {
							mKey = "mkey:" + node.MachineKey
						}
						nKey := node.NodeKey
						if !strings.HasPrefix(node.NodeKey, "nodekey:") {
							nKey = "nodekey:" + node.NodeKey
						}

						dKey := node.DiscoKey
						if !strings.HasPrefix(node.DiscoKey, "discokey:") {
							dKey = "discokey:" + node.DiscoKey
						}

						err := tx.Exec(
							"UPDATE nodes SET machine_key = @mKey, node_key = @nKey, disco_key = @dKey WHERE ID = @id",
							sql.Named("mKey", mKey),
							sql.Named("nKey", nKey),
							sql.Named("dKey", dKey),
							sql.Named("id", node.ID),
						).Error
						if err != nil {
							return err
						}
					}

					if tx.Migrator().HasColumn(&types.Node{}, "enabled_routes") {
						log.Info().
							Msgf("Database has legacy enabled_routes column in node, migrating...")

						type NodeAux struct {
							ID            uint64
							EnabledRoutes types.IPPrefixes
						}

						nodesAux := []NodeAux{}
						err := tx.Table("nodes").
							Select("id, enabled_routes").
							Scan(&nodesAux).
							Error
						if err != nil {
							log.Fatal().Err(err).Msg("Error accessing db")
						}
						for _, node := range nodesAux {
							for _, prefix := range node.EnabledRoutes {
								if err != nil {
									log.Error().
										Err(err).
										Str("enabled_route", prefix.String()).
										Msg("Error parsing enabled_route")

									continue
								}

								err = tx.Preload("Node").
									Where("node_id = ? AND prefix = ?", node.ID, types.IPPrefix(prefix)).
									First(&types.Route{}).
									Error
								if err == nil {
									log.Info().
										Str("enabled_route", prefix.String()).
										Msg("Route already migrated to new table, skipping")

									continue
								}

								route := types.Route{
									NodeID:     node.ID,
									Advertised: true,
									Enabled:    true,
									Prefix:     types.IPPrefix(prefix),
								}
								if err := tx.Create(&route).Error; err != nil {
									log.Error().Err(err).Msg("Error creating route")
								} else {
									log.Info().
										Uint64("node_id", route.NodeID).
										Str("prefix", prefix.String()).
										Msg("Route migrated")
								}
							}
						}

						err = tx.Migrator().DropColumn(&types.Node{}, "enabled_routes")
						if err != nil {
							log.Error().
								Err(err).
								Msg("Error dropping enabled_routes column")
						}
					}

					if tx.Migrator().HasColumn(&types.Node{}, "given_name") {
						nodes := types.Nodes{}
						if err := tx.Find(&nodes).Error; err != nil {
							log.Error().Err(err).Msg("Error accessing db")
						}

						for item, node := range nodes {
							if node.GivenName == "" {
								normalizedHostname, err := util.NormalizeToFQDNRulesConfigFromViper(
									node.Hostname,
								)
								if err != nil {
									log.Error().
										Caller().
										Str("hostname", node.Hostname).
										Err(err).
										Msg("Failed to normalize node hostname in DB migration")
								}

								err = tx.Model(nodes[item]).Updates(types.Node{
									GivenName: normalizedHostname,
								}).Error
								if err != nil {
									log.Error().
										Caller().
										Str("hostname", node.Hostname).
										Err(err).
										Msg("Failed to save normalized node name in DB migration")
								}
							}
						}
					}

					err = tx.AutoMigrate(&KV{})
					if err != nil {
						return err
					}

					err = tx.AutoMigrate(&types.PreAuthKey{})
					if err != nil {
						return err
					}

					err = tx.AutoMigrate(&types.PreAuthKeyACLTag{})
					if err != nil {
						return err
					}

					_ = tx.Migrator().DropTable("shared_machines")

					err = tx.AutoMigrate(&types.APIKey{})
					if err != nil {
						return err
					}

					return nil
				},
				Rollback: func(tx *gorm.DB) error {
					return nil
				},
			},
			{
				// drop key-value table, it is not used, and has not contained
				// useful data for a long time or ever.
				ID: "202312101430",
				Migrate: func(tx *gorm.DB) error {
					return tx.Migrator().DropTable("kvs")
				},
				Rollback: func(tx *gorm.DB) error {
					return nil
				},
			},
			{
				// remove last_successful_update from node table,
				// no longer used.
				ID: "202402151347",
				Migrate: func(tx *gorm.DB) error {
					err := tx.Migrator().DropColumn(&types.Node{}, "last_successful_update")
					if err != nil && strings.Contains(err.Error(), `of relation "nodes" does not exist`) {
						return nil
					} else {
						return err
					}

					return err
				},
				Rollback: func(tx *gorm.DB) error {
					return nil
				},
			},
			{
				// Replace column with IP address list with dedicated
				// IP v4 and v6 column.
				// Note that previously, the list _could_ contain more
				// than two addresses, which should not really happen.
				// In that case, the first occurence of each type will
				// be kept.
				ID: "2024041121742",
				Migrate: func(tx *gorm.DB) error {
					_ = tx.Migrator().AddColumn(&types.Node{}, "ipv4")
					_ = tx.Migrator().AddColumn(&types.Node{}, "ipv6")

					type node struct {
						ID        uint64 `gorm:"column:id"`
						Addresses string `gorm:"column:ip_addresses"`
					}

					var nodes []node

					_ = tx.Raw("SELECT id, ip_addresses FROM nodes").Scan(&nodes).Error

					for _, node := range nodes {
						addrs := strings.Split(node.Addresses, ",")

						if len(addrs) == 0 {
							return fmt.Errorf("no addresses found for node(%d)", node.ID)
						}

						var v4 *netip.Addr
						var v6 *netip.Addr

						for _, addrStr := range addrs {
							addr, err := netip.ParseAddr(addrStr)
							if err != nil {
								return fmt.Errorf("parsing IP for node(%d) from database: %w", node.ID, err)
							}

							if addr.Is4() && v4 == nil {
								v4 = &addr
							}

							if addr.Is6() && v6 == nil {
								v6 = &addr
							}
						}

						if v4 != nil {
							err = tx.Model(&types.Node{}).Where("id = ?", node.ID).Update("ipv4", v4.String()).Error
							if err != nil {
								return fmt.Errorf("saving ip addresses to new columns: %w", err)
							}
						}

						if v6 != nil {
							err = tx.Model(&types.Node{}).Where("id = ?", node.ID).Update("ipv6", v6.String()).Error
							if err != nil {
								return fmt.Errorf("saving ip addresses to new columns: %w", err)
							}
						}
					}

					_ = tx.Migrator().DropColumn(&types.Node{}, "ip_addresses")

					return nil
				},
				Rollback: func(tx *gorm.DB) error {
					return nil
				},
			},
		},
	)

	if err = migrations.Migrate(); err != nil {
		log.Fatal().Err(err).Msgf("Migration failed: %v", err)
	}

	db := HSDatabase{
		DB: dbConn,

		baseDomain: baseDomain,
	}

	return &db, err
}

func openDB(cfg types.DatabaseConfig) (*gorm.DB, error) {
	// TODO(kradalby): Integrate this with zerolog
	var dbLogger logger.Interface
	if cfg.Debug {
		dbLogger = logger.Default
	} else {
		dbLogger = logger.Default.LogMode(logger.Silent)
	}

	switch cfg.Type {
	case types.DatabaseSqlite:
		dir := filepath.Dir(cfg.Sqlite.Path)
		err := util.EnsureDir(dir)
		if err != nil {
			return nil, fmt.Errorf("creating directory for sqlite: %w", err)
		}

		log.Info().
			Str("database", types.DatabaseSqlite).
			Str("path", cfg.Sqlite.Path).
			Msg("Opening database")

		db, err := gorm.Open(
			sqlite.Open(cfg.Sqlite.Path+"?_synchronous=1&_journal_mode=WAL"),
			&gorm.Config{
				Logger: dbLogger,
			},
		)

		db.Exec("PRAGMA foreign_keys=ON")

		// The pure Go SQLite library does not handle locking in
		// the same way as the C based one and we cant use the gorm
		// connection pool as of 2022/02/23.
		sqlDB, _ := db.DB()
		sqlDB.SetMaxIdleConns(1)
		sqlDB.SetMaxOpenConns(1)
		sqlDB.SetConnMaxIdleTime(time.Hour)

		return db, err

<<<<<<< HEAD
	case Postgres:
		return gorm.Open(postgres.Open(connectionAddr), &gorm.Config{
			Logger: dbLogger,
=======
	case types.DatabasePostgres:
		dbString := fmt.Sprintf(
			"host=%s dbname=%s user=%s",
			cfg.Postgres.Host,
			cfg.Postgres.Name,
			cfg.Postgres.User,
		)

		log.Info().
			Str("database", types.DatabasePostgres).
			Str("path", dbString).
			Msg("Opening database")

		if sslEnabled, err := strconv.ParseBool(cfg.Postgres.Ssl); err == nil {
			if !sslEnabled {
				dbString += " sslmode=disable"
			}
		} else {
			dbString += fmt.Sprintf(" sslmode=%s", cfg.Postgres.Ssl)
		}

		if cfg.Postgres.Port != 0 {
			dbString += fmt.Sprintf(" port=%d", cfg.Postgres.Port)
		}

		if cfg.Postgres.Pass != "" {
			dbString += fmt.Sprintf(" password=%s", cfg.Postgres.Pass)
		}

		db, err := gorm.Open(postgres.Open(dbString), &gorm.Config{
			DisableForeignKeyConstraintWhenMigrating: true,
			Logger:                                   dbLogger,
>>>>>>> a9c568c8
		})
		if err != nil {
			return nil, err
		}

		sqlDB, _ := db.DB()
		sqlDB.SetMaxIdleConns(cfg.Postgres.MaxIdleConnections)
		sqlDB.SetMaxOpenConns(cfg.Postgres.MaxOpenConnections)
		sqlDB.SetConnMaxIdleTime(
			time.Duration(cfg.Postgres.ConnMaxIdleTimeSecs) * time.Second,
		)

		return db, nil
	}

	return nil, fmt.Errorf(
		"database of type %s is not supported: %w",
		cfg.Type,
		errDatabaseNotSupported,
	)
}

func (hsdb *HSDatabase) PingDB(ctx context.Context) error {
	ctx, cancel := context.WithTimeout(ctx, time.Second)
	defer cancel()
	sqlDB, err := hsdb.DB.DB()
	if err != nil {
		return err
	}

	return sqlDB.PingContext(ctx)
}

func (hsdb *HSDatabase) Close() error {
	db, err := hsdb.DB.DB()
	if err != nil {
		return err
	}

	return db.Close()
}

func (hsdb *HSDatabase) Read(fn func(rx *gorm.DB) error) error {
	rx := hsdb.DB.Begin()
	defer rx.Rollback()
	return fn(rx)
}

func Read[T any](db *gorm.DB, fn func(rx *gorm.DB) (T, error)) (T, error) {
	rx := db.Begin()
	defer rx.Rollback()
	ret, err := fn(rx)
	if err != nil {
		var no T
		return no, err
	}
	return ret, nil
}

func (hsdb *HSDatabase) Write(fn func(tx *gorm.DB) error) error {
	tx := hsdb.DB.Begin()
	defer tx.Rollback()
	if err := fn(tx); err != nil {
		return err
	}

	return tx.Commit().Error
}

func Write[T any](db *gorm.DB, fn func(tx *gorm.DB) (T, error)) (T, error) {
	tx := db.Begin()
	defer tx.Rollback()
	ret, err := fn(tx)
	if err != nil {
		var no T
		return no, err
	}
	return ret, tx.Commit().Error
}<|MERGE_RESOLUTION|>--- conflicted
+++ resolved
@@ -43,185 +43,7 @@
 	cfg types.DatabaseConfig,
 	baseDomain string,
 ) (*HSDatabase, error) {
-<<<<<<< HEAD
-	dbConn, err := openDB(dbType, connectionAddr, debug)
-	if err != nil {
-		return nil, err
-	}
-
-	db := HSDatabase{
-		db:       dbConn,
-		notifier: notifier,
-
-		ipPrefixes: ipPrefixes,
-		baseDomain: baseDomain,
-	}
-
-	log.Debug().Msgf("database %#v", dbConn)
-
-	if dbType == Postgres {
-		dbConn.Exec(`create extension if not exists "uuid-ossp";`)
-	}
-
-	_ = dbConn.Migrator().RenameTable("namespaces", "users")
-
-	// the big rename from Machine to Node
-	_ = dbConn.Migrator().RenameTable("machines", "nodes")
-	_ = dbConn.Migrator().RenameColumn(&types.Route{}, "machine_id", "node_id")
-
-	err = dbConn.AutoMigrate(types.User{})
-	if err != nil {
-		return nil, err
-	}
-
-	_ = dbConn.Migrator().RenameColumn(&types.Node{}, "namespace_id", "user_id")
-	_ = dbConn.Migrator().RenameColumn(&types.PreAuthKey{}, "namespace_id", "user_id")
-
-	_ = dbConn.Migrator().RenameColumn(&types.Node{}, "ip_address", "ip_addresses")
-	_ = dbConn.Migrator().RenameColumn(&types.Node{}, "name", "hostname")
-
-	// GivenName is used as the primary source of DNS names, make sure
-	// the field is populated and normalized if it was not when the
-	// node was registered.
-	_ = dbConn.Migrator().RenameColumn(&types.Node{}, "nickname", "given_name")
-
-	dbConn.Model(&types.Node{}).Where("auth_key_id = ?", 0).Update("auth_key_id", nil)
-	// If the MacNodehine table has a column for registered,
-	// find all occourences of "false" and drop them. Then
-	// remove the column.
-	if dbConn.Migrator().HasColumn(&types.Node{}, "registered") {
-		log.Info().
-			Msg(`Database has legacy "registered" column in node, removing...`)
-
-		nodes := types.Nodes{}
-		if err := dbConn.Not("registered").Find(&nodes).Error; err != nil {
-			log.Error().Err(err).Msg("Error accessing db")
-		}
-
-		for _, node := range nodes {
-			log.Info().
-				Str("node", node.Hostname).
-				Str("machine_key", node.MachineKey).
-				Msg("Deleting unregistered node")
-			if err := dbConn.Delete(&types.Node{}, node.ID).Error; err != nil {
-				log.Error().
-					Err(err).
-					Str("node", node.Hostname).
-					Str("machine_key", node.MachineKey).
-					Msg("Error deleting unregistered node")
-			}
-		}
-
-		err := dbConn.Migrator().DropColumn(&types.Node{}, "registered")
-		if err != nil {
-			log.Error().Err(err).Msg("Error dropping registered column")
-		}
-	}
-
-	err = dbConn.AutoMigrate(&types.Route{})
-	if err != nil {
-		return nil, err
-	}
-
-	if dbConn.Migrator().HasColumn(&types.Node{}, "enabled_routes") {
-		log.Info().Msgf("Database has legacy enabled_routes column in node, migrating...")
-
-		type NodeAux struct {
-			ID            uint64
-			EnabledRoutes types.IPPrefixes
-		}
-
-		nodesAux := []NodeAux{}
-		err := dbConn.Table("nodes").Select("id, enabled_routes").Scan(&nodesAux).Error
-		if err != nil {
-			log.Fatal().Err(err).Msg("Error accessing db")
-		}
-		for _, node := range nodesAux {
-			for _, prefix := range node.EnabledRoutes {
-				if err != nil {
-					log.Error().
-						Err(err).
-						Str("enabled_route", prefix.String()).
-						Msg("Error parsing enabled_route")
-
-					continue
-				}
-
-				err = dbConn.Preload("Node").
-					Where("node_id = ? AND prefix = ?", node.ID, types.IPPrefix(prefix)).
-					First(&types.Route{}).
-					Error
-				if err == nil {
-					log.Info().
-						Str("enabled_route", prefix.String()).
-						Msg("Route already migrated to new table, skipping")
-
-					continue
-				}
-
-				route := types.Route{
-					NodeID:     node.ID,
-					Advertised: true,
-					Enabled:    true,
-					Prefix:     types.IPPrefix(prefix),
-				}
-				if err := dbConn.Create(&route).Error; err != nil {
-					log.Error().Err(err).Msg("Error creating route")
-				} else {
-					log.Info().
-						Uint64("node_id", route.NodeID).
-						Str("prefix", prefix.String()).
-						Msg("Route migrated")
-				}
-			}
-		}
-
-		err = dbConn.Migrator().DropColumn(&types.Node{}, "enabled_routes")
-		if err != nil {
-			log.Error().Err(err).Msg("Error dropping enabled_routes column")
-		}
-	}
-
-	err = dbConn.AutoMigrate(&types.Node{})
-	if err != nil {
-		return nil, err
-	}
-
-	if dbConn.Migrator().HasColumn(&types.Node{}, "given_name") {
-		nodes := types.Nodes{}
-		if err := dbConn.Find(&nodes).Error; err != nil {
-			log.Error().Err(err).Msg("Error accessing db")
-		}
-
-		for item, node := range nodes {
-			if node.GivenName == "" {
-				normalizedHostname, err := util.NormalizeToFQDNRulesConfigFromViper(
-					node.Hostname,
-				)
-				if err != nil {
-					log.Error().
-						Caller().
-						Str("hostname", node.Hostname).
-						Err(err).
-						Msg("Failed to normalize node hostname in DB migration")
-				}
-
-				err = db.RenameNode(nodes[item], normalizedHostname)
-				if err != nil {
-					log.Error().
-						Caller().
-						Str("hostname", node.Hostname).
-						Err(err).
-						Msg("Failed to save normalized node name in DB migration")
-				}
-			}
-		}
-	}
-
-	err = dbConn.AutoMigrate(&KV{})
-=======
 	dbConn, err := openDB(cfg)
->>>>>>> a9c568c8
 	if err != nil {
 		return nil, err
 	}
@@ -269,7 +91,8 @@
 					_ = tx.Migrator().
 						RenameColumn(&types.Node{}, "nickname", "given_name")
 
-					// If the Node table has a column for registered,
+					dbConn.Model(&types.Node{}).Where("auth_key_id = ?", 0).Update("auth_key_id", nil)
+	// If the Node table has a column for registered,
 					// find all occourences of "false" and drop them. Then
 					// remove the column.
 					if tx.Migrator().HasColumn(&types.Node{}, "registered") {
@@ -635,11 +458,6 @@
 
 		return db, err
 
-<<<<<<< HEAD
-	case Postgres:
-		return gorm.Open(postgres.Open(connectionAddr), &gorm.Config{
-			Logger: dbLogger,
-=======
 	case types.DatabasePostgres:
 		dbString := fmt.Sprintf(
 			"host=%s dbname=%s user=%s",
@@ -670,9 +488,7 @@
 		}
 
 		db, err := gorm.Open(postgres.Open(dbString), &gorm.Config{
-			DisableForeignKeyConstraintWhenMigrating: true,
-			Logger:                                   dbLogger,
->>>>>>> a9c568c8
+			Logger: dbLogger,
 		})
 		if err != nil {
 			return nil, err
