package db

import (
	"crypto/rand"
	"fmt"
	"math/big"
	"net/netip"
	"regexp"
	"strconv"
	"sync"
	"testing"
	"time"

	"github.com/google/go-cmp/cmp"
	"github.com/juanfont/headscale/hscontrol/policy"
	"github.com/juanfont/headscale/hscontrol/types"
	"github.com/juanfont/headscale/hscontrol/util"
	"github.com/puzpuzpuz/xsync/v3"
	"github.com/stretchr/testify/assert"
	"github.com/stretchr/testify/require"
	"gopkg.in/check.v1"
	"gorm.io/gorm"
	"tailscale.com/net/tsaddr"
	"tailscale.com/tailcfg"
	"tailscale.com/types/key"
	"tailscale.com/types/ptr"
)

func (s *Suite) TestGetNode(c *check.C) {
	user, err := db.CreateUser("test")
	c.Assert(err, check.IsNil)

<<<<<<< HEAD
	pak, err := db.CreatePreAuthKey(user.Name, false, true, false, nil, nil)
=======
	pak, err := db.CreatePreAuthKey(types.UserID(user.ID), false, false, nil, nil)
>>>>>>> 7512e236
	c.Assert(err, check.IsNil)

	_, err = db.getNode(types.UserID(user.ID), "testnode")
	c.Assert(err, check.NotNil)

	nodeKey := key.NewNode()
	machineKey := key.NewMachine()

	node := &types.Node{
		ID:             0,
		MachineKey:     machineKey.Public(),
		NodeKey:        nodeKey.Public(),
		Hostname:       "testnode",
		UserID:         user.ID,
		RegisterMethod: util.RegisterMethodAuthKey,
		AuthKeyID:      ptr.To(pak.ID),
	}
	trx := db.DB.Save(node)
	c.Assert(trx.Error, check.IsNil)

	_, err = db.getNode(types.UserID(user.ID), "testnode")
	c.Assert(err, check.IsNil)
}

func (s *Suite) TestGetNodeByID(c *check.C) {
	user, err := db.CreateUser("test")
	c.Assert(err, check.IsNil)

<<<<<<< HEAD
	pak, err := db.CreatePreAuthKey(user.Name, false, true, false, nil, nil)
=======
	pak, err := db.CreatePreAuthKey(types.UserID(user.ID), false, false, nil, nil)
>>>>>>> 7512e236
	c.Assert(err, check.IsNil)

	_, err = db.GetNodeByID(0)
	c.Assert(err, check.NotNil)

	nodeKey := key.NewNode()
	machineKey := key.NewMachine()

	node := types.Node{
		ID:             0,
		MachineKey:     machineKey.Public(),
		NodeKey:        nodeKey.Public(),
		Hostname:       "testnode",
		UserID:         user.ID,
		RegisterMethod: util.RegisterMethodAuthKey,
		AuthKeyID:      ptr.To(pak.ID),
	}
	trx := db.DB.Save(&node)
	c.Assert(trx.Error, check.IsNil)

	_, err = db.GetNodeByID(0)
	c.Assert(err, check.IsNil)
}

func (s *Suite) TestGetNodeByAnyNodeKey(c *check.C) {
	user, err := db.CreateUser("test")
	c.Assert(err, check.IsNil)

<<<<<<< HEAD
	pak, err := db.CreatePreAuthKey(user.Name, false, false, false, nil, nil)
=======
	pak, err := db.CreatePreAuthKey(types.UserID(user.ID), false, false, nil, nil)
>>>>>>> 7512e236
	c.Assert(err, check.IsNil)

	_, err = db.GetNodeByID(0)
	c.Assert(err, check.NotNil)

	nodeKey := key.NewNode()
	oldNodeKey := key.NewNode()

	machineKey := key.NewMachine()

	node := types.Node{
		ID:             0,
		MachineKey:     machineKey.Public(),
		NodeKey:        nodeKey.Public(),
		Hostname:       "testnode",
		UserID:         user.ID,
		RegisterMethod: util.RegisterMethodAuthKey,
		AuthKeyID:      ptr.To(pak.ID),
	}
	trx := db.DB.Save(&node)
	c.Assert(trx.Error, check.IsNil)

	_, err = db.GetNodeByAnyKey(machineKey.Public(), nodeKey.Public(), oldNodeKey.Public())
	c.Assert(err, check.IsNil)
}

func (s *Suite) TestHardDeleteNode(c *check.C) {
	user, err := db.CreateUser("test")
	c.Assert(err, check.IsNil)

	nodeKey := key.NewNode()
	machineKey := key.NewMachine()

	node := types.Node{
		ID:             0,
		MachineKey:     machineKey.Public(),
		NodeKey:        nodeKey.Public(),
		Hostname:       "testnode3",
		UserID:         user.ID,
		RegisterMethod: util.RegisterMethodAuthKey,
	}
	trx := db.DB.Save(&node)
	c.Assert(trx.Error, check.IsNil)

	_, err = db.DeleteNode(&node, xsync.NewMapOf[types.NodeID, bool]())
	c.Assert(err, check.IsNil)

	_, err = db.getNode(types.UserID(user.ID), "testnode3")
	c.Assert(err, check.NotNil)
}

func (s *Suite) TestListPeers(c *check.C) {
	user, err := db.CreateUser("test")
	c.Assert(err, check.IsNil)

<<<<<<< HEAD
	pak, err := db.CreatePreAuthKey(user.Name, false, false, false, nil, nil)
=======
	pak, err := db.CreatePreAuthKey(types.UserID(user.ID), false, false, nil, nil)
>>>>>>> 7512e236
	c.Assert(err, check.IsNil)

	_, err = db.GetNodeByID(0)
	c.Assert(err, check.NotNil)

	for index := 0; index <= 10; index++ {
		nodeKey := key.NewNode()
		machineKey := key.NewMachine()

		node := types.Node{
			ID:             types.NodeID(index),
			MachineKey:     machineKey.Public(),
			NodeKey:        nodeKey.Public(),
			Hostname:       "testnode" + strconv.Itoa(index),
			UserID:         user.ID,
			RegisterMethod: util.RegisterMethodAuthKey,
			AuthKeyID:      ptr.To(pak.ID),
			Approved:       true,
		}
		trx := db.DB.Save(&node)
		c.Assert(trx.Error, check.IsNil)
	}

	node0ByID, err := db.GetNodeByID(0)
	c.Assert(err, check.IsNil)

	peersOfNode0, err := db.ListPeers(node0ByID.ID)
	c.Assert(err, check.IsNil)

	c.Assert(len(peersOfNode0), check.Equals, 9)
	c.Assert(peersOfNode0[0].Hostname, check.Equals, "testnode2")
	c.Assert(peersOfNode0[5].Hostname, check.Equals, "testnode7")
	c.Assert(peersOfNode0[8].Hostname, check.Equals, "testnode10")
	c.Assert(peersOfNode0[0].IsApproved(), check.Equals, true)
	c.Assert(peersOfNode0[5].IsApproved(), check.Equals, true)
	c.Assert(peersOfNode0[8].IsApproved(), check.Equals, true)
}

func (s *Suite) TestListPeersWithoutNonAuthorized(c *check.C) {
	user, err := db.CreateUser("test")
	c.Assert(err, check.IsNil)

	pak, err := db.CreatePreAuthKey(user.Name, false, false, false, nil, nil)
	c.Assert(err, check.IsNil)

	_, err = db.GetNodeByID(0)
	c.Assert(err, check.NotNil)

	for index := 0; index <= 4; index++ {
		nodeKey := key.NewNode()
		machineKey := key.NewMachine()

		var approved bool
		if index == 4 {
			approved = true
		}

		node := types.Node{
			ID:             types.NodeID(uint64(index)), //nolint // disable G115
			MachineKey:     machineKey.Public(),
			NodeKey:        nodeKey.Public(),
			Hostname:       "testnode" + strconv.Itoa(index),
			UserID:         user.ID,
			RegisterMethod: util.RegisterMethodAuthKey,
			AuthKeyID:      ptr.To(pak.ID),
			Approved:       approved,
		}
		trx := db.DB.Save(&node)
		c.Assert(trx.Error, check.IsNil)
	}

	node0ByID, err := db.GetNodeByID(0)
	c.Assert(err, check.IsNil)

	peersOfNode0, err := db.ListPeers(node0ByID.ID)
	c.Assert(err, check.IsNil)

	c.Assert(len(peersOfNode0), check.Equals, 1)
	c.Assert(peersOfNode0[0].Hostname, check.Equals, "testnode4")
	c.Assert(peersOfNode0[0].IsApproved(), check.Equals, true)
}

func (s *Suite) TestGetACLFilteredPeers(c *check.C) {
	type base struct {
		user *types.User
		key  *types.PreAuthKey
	}

	stor := make([]base, 0)

	for _, name := range []string{"test", "admin"} {
		user, err := db.CreateUser(name)
		c.Assert(err, check.IsNil)
<<<<<<< HEAD
		pak, err := db.CreatePreAuthKey(user.Name, false, false, false, nil, nil)
=======
		pak, err := db.CreatePreAuthKey(types.UserID(user.ID), false, false, nil, nil)
>>>>>>> 7512e236
		c.Assert(err, check.IsNil)
		stor = append(stor, base{user, pak})
	}

	_, err := db.GetNodeByID(0)
	c.Assert(err, check.NotNil)

	for index := 0; index <= 10; index++ {
		nodeKey := key.NewNode()
		machineKey := key.NewMachine()

		v4 := netip.MustParseAddr(fmt.Sprintf("100.64.0.%d", index+1))
		node := types.Node{
			ID:             types.NodeID(index),
			MachineKey:     machineKey.Public(),
			NodeKey:        nodeKey.Public(),
			IPv4:           &v4,
			Hostname:       "testnode" + strconv.Itoa(index),
			UserID:         stor[index%2].user.ID,
			RegisterMethod: util.RegisterMethodAuthKey,
			Approved:       true,
			AuthKeyID:      ptr.To(stor[index%2].key.ID),
		}
		trx := db.DB.Save(&node)
		c.Assert(trx.Error, check.IsNil)
	}

	aclPolicy := &policy.ACLPolicy{
		Groups: map[string][]string{
			"group:test": {"admin"},
		},
		Hosts:     map[string]netip.Prefix{},
		TagOwners: map[string][]string{},
		ACLs: []policy.ACL{
			{
				Action:       "accept",
				Sources:      []string{"admin"},
				Destinations: []string{"*:*"},
			},
			{
				Action:       "accept",
				Sources:      []string{"test"},
				Destinations: []string{"test:*"},
			},
		},
		Tests: []policy.ACLTest{},
	}

	adminNode, err := db.GetNodeByID(1)
	c.Logf("Node(%v), user: %v", adminNode.Hostname, adminNode.User)
	c.Assert(adminNode.IPv4, check.NotNil)
	c.Assert(adminNode.IPv6, check.IsNil)
	c.Assert(err, check.IsNil)

	testNode, err := db.GetNodeByID(2)
	c.Logf("Node(%v), user: %v", testNode.Hostname, testNode.User)
	c.Assert(err, check.IsNil)

	adminPeers, err := db.ListPeers(adminNode.ID)
	c.Assert(err, check.IsNil)
	c.Assert(len(adminPeers), check.Equals, 9)

	testPeers, err := db.ListPeers(testNode.ID)
	c.Assert(err, check.IsNil)
	c.Assert(len(testPeers), check.Equals, 9)

	adminRules, _, err := policy.GenerateFilterAndSSHRulesForTests(aclPolicy, adminNode, adminPeers, []types.User{*stor[0].user, *stor[1].user})
	c.Assert(err, check.IsNil)

	testRules, _, err := policy.GenerateFilterAndSSHRulesForTests(aclPolicy, testNode, testPeers, []types.User{*stor[0].user, *stor[1].user})
	c.Assert(err, check.IsNil)

	peersOfAdminNode := policy.FilterNodesByACL(adminNode, adminPeers, adminRules)
	peersOfTestNode := policy.FilterNodesByACL(testNode, testPeers, testRules)
	c.Log(peersOfAdminNode)
	c.Log(peersOfTestNode)

	c.Assert(len(peersOfTestNode), check.Equals, 9)
	c.Assert(peersOfTestNode[0].Hostname, check.Equals, "testnode1")
	c.Assert(peersOfTestNode[1].Hostname, check.Equals, "testnode3")
	c.Assert(peersOfTestNode[3].Hostname, check.Equals, "testnode5")

	c.Assert(len(peersOfAdminNode), check.Equals, 9)
	c.Assert(peersOfAdminNode[0].Hostname, check.Equals, "testnode2")
	c.Assert(peersOfAdminNode[2].Hostname, check.Equals, "testnode4")
	c.Assert(peersOfAdminNode[5].Hostname, check.Equals, "testnode7")
}

func (s *Suite) TestApprovedNode(c *check.C) {
	user, err := db.CreateUser("test")
	c.Assert(err, check.IsNil)

	pak, err := db.CreatePreAuthKey(user.Name, false, false, false, nil, nil)
	c.Assert(err, check.IsNil)

	_, err = db.getNode("test", "testnode")
	c.Assert(err, check.NotNil)

	nodeKey := key.NewNode()
	machineKey := key.NewMachine()

	node := &types.Node{
		ID:             0,
		MachineKey:     machineKey.Public(),
		NodeKey:        nodeKey.Public(),
		Hostname:       "testnode",
		UserID:         user.ID,
		RegisterMethod: util.RegisterMethodAuthKey,
		AuthKeyID:      ptr.To(pak.ID),
		Expiry:         &time.Time{},
	}
	db.DB.Save(node)

	nodeFromDB, err := db.getNode("test", "testnode")
	c.Assert(err, check.IsNil)
	c.Assert(nodeFromDB, check.NotNil)

	c.Assert(nodeFromDB.IsApproved(), check.Equals, false)

	err = db.NodeSetApprove(nodeFromDB.ID, true)
	c.Assert(err, check.IsNil)

	nodeFromDB, err = db.getNode("test", "testnode")
	c.Assert(err, check.IsNil)

	c.Assert(nodeFromDB.IsApproved(), check.Equals, true)
}

func (s *Suite) TestExpireNode(c *check.C) {
	user, err := db.CreateUser("test")
	c.Assert(err, check.IsNil)

<<<<<<< HEAD
	pak, err := db.CreatePreAuthKey(user.Name, false, false, false, nil, nil)
=======
	pak, err := db.CreatePreAuthKey(types.UserID(user.ID), false, false, nil, nil)
>>>>>>> 7512e236
	c.Assert(err, check.IsNil)

	_, err = db.getNode(types.UserID(user.ID), "testnode")
	c.Assert(err, check.NotNil)

	nodeKey := key.NewNode()
	machineKey := key.NewMachine()

	node := &types.Node{
		ID:             0,
		MachineKey:     machineKey.Public(),
		NodeKey:        nodeKey.Public(),
		Hostname:       "testnode",
		UserID:         user.ID,
		RegisterMethod: util.RegisterMethodAuthKey,
		AuthKeyID:      ptr.To(pak.ID),
		Expiry:         &time.Time{},
	}
	db.DB.Save(node)

	nodeFromDB, err := db.getNode(types.UserID(user.ID), "testnode")
	c.Assert(err, check.IsNil)
	c.Assert(nodeFromDB, check.NotNil)

	c.Assert(nodeFromDB.IsExpired(), check.Equals, false)

	now := time.Now()
	err = db.NodeSetExpiry(nodeFromDB.ID, now)
	c.Assert(err, check.IsNil)

	nodeFromDB, err = db.getNode(types.UserID(user.ID), "testnode")
	c.Assert(err, check.IsNil)

	c.Assert(nodeFromDB.IsExpired(), check.Equals, true)
}

func (s *Suite) TestSetTags(c *check.C) {
	user, err := db.CreateUser("test")
	c.Assert(err, check.IsNil)

<<<<<<< HEAD
	pak, err := db.CreatePreAuthKey(user.Name, false, false, false, nil, nil)
=======
	pak, err := db.CreatePreAuthKey(types.UserID(user.ID), false, false, nil, nil)
>>>>>>> 7512e236
	c.Assert(err, check.IsNil)

	_, err = db.getNode(types.UserID(user.ID), "testnode")
	c.Assert(err, check.NotNil)

	nodeKey := key.NewNode()
	machineKey := key.NewMachine()

	node := &types.Node{
		ID:             0,
		MachineKey:     machineKey.Public(),
		NodeKey:        nodeKey.Public(),
		Hostname:       "testnode",
		UserID:         user.ID,
		RegisterMethod: util.RegisterMethodAuthKey,
		AuthKeyID:      ptr.To(pak.ID),
	}

	trx := db.DB.Save(node)
	c.Assert(trx.Error, check.IsNil)

	// assign simple tags
	sTags := []string{"tag:test", "tag:foo"}
	err = db.SetTags(node.ID, sTags)
	c.Assert(err, check.IsNil)
	node, err = db.getNode(types.UserID(user.ID), "testnode")
	c.Assert(err, check.IsNil)
	c.Assert(node.ForcedTags, check.DeepEquals, sTags)

	// assign duplicate tags, expect no errors but no doubles in DB
	eTags := []string{"tag:bar", "tag:test", "tag:unknown", "tag:test"}
	err = db.SetTags(node.ID, eTags)
	c.Assert(err, check.IsNil)
	node, err = db.getNode(types.UserID(user.ID), "testnode")
	c.Assert(err, check.IsNil)
	c.Assert(
		node.ForcedTags,
		check.DeepEquals,
		[]string{"tag:bar", "tag:test", "tag:unknown"},
	)

	// test removing tags
	err = db.SetTags(node.ID, []string{})
	c.Assert(err, check.IsNil)
	node, err = db.getNode(types.UserID(user.ID), "testnode")
	c.Assert(err, check.IsNil)
	c.Assert(node.ForcedTags, check.DeepEquals, []string{})
}

func TestHeadscale_generateGivenName(t *testing.T) {
	type args struct {
		suppliedName string
		randomSuffix bool
	}
	tests := []struct {
		name    string
		args    args
		want    *regexp.Regexp
		wantErr bool
	}{
		{
			name: "simple node name generation",
			args: args{
				suppliedName: "testnode",
				randomSuffix: false,
			},
			want:    regexp.MustCompile("^testnode$"),
			wantErr: false,
		},
		{
			name: "UPPERCASE node name generation",
			args: args{
				suppliedName: "TestNode",
				randomSuffix: false,
			},
			want:    regexp.MustCompile("^testnode$"),
			wantErr: false,
		},
		{
			name: "node name with 53 chars",
			args: args{
				suppliedName: "testmaaaaaaaaaaaaaaaaaaaaaaaaaaaaaaaaaaaaaaaaaachine",
				randomSuffix: false,
			},
			want:    regexp.MustCompile("^testmaaaaaaaaaaaaaaaaaaaaaaaaaaaaaaaaaaaaaaaaaachine$"),
			wantErr: false,
		},
		{
			name: "node name with 63 chars",
			args: args{
				suppliedName: "nodeeeeeee12345678901234567890123456789012345678901234567890123",
				randomSuffix: false,
			},
			want:    regexp.MustCompile("^nodeeeeeee12345678901234567890123456789012345678901234567890123$"),
			wantErr: false,
		},
		{
			name: "node name with 64 chars",
			args: args{
				suppliedName: "nodeeeeeee123456789012345678901234567890123456789012345678901234",
				randomSuffix: false,
			},
			want:    nil,
			wantErr: true,
		},
		{
			name: "node name with 73 chars",
			args: args{
				suppliedName: "nodeeeeeee123456789012345678901234567890123456789012345678901234567890123",
				randomSuffix: false,
			},
			want:    nil,
			wantErr: true,
		},
		{
			name: "node name with random suffix",
			args: args{
				suppliedName: "test",
				randomSuffix: true,
			},
			want:    regexp.MustCompile(fmt.Sprintf("^test-[a-z0-9]{%d}$", NodeGivenNameHashLength)),
			wantErr: false,
		},
		{
			name: "node name with 63 chars with random suffix",
			args: args{
				suppliedName: "nodeeee12345678901234567890123456789012345678901234567890123",
				randomSuffix: true,
			},
			want:    regexp.MustCompile(fmt.Sprintf("^nodeeee1234567890123456789012345678901234567890123456-[a-z0-9]{%d}$", NodeGivenNameHashLength)),
			wantErr: false,
		},
	}
	for _, tt := range tests {
		t.Run(tt.name, func(t *testing.T) {
			got, err := generateGivenName(tt.args.suppliedName, tt.args.randomSuffix)
			if (err != nil) != tt.wantErr {
				t.Errorf(
					"Headscale.GenerateGivenName() error = %v, wantErr %v",
					err,
					tt.wantErr,
				)

				return
			}

			if tt.want != nil && !tt.want.MatchString(got) {
				t.Errorf(
					"Headscale.GenerateGivenName() = %v, does not match %v",
					tt.want,
					got,
				)
			}

			if len(got) > util.LabelHostnameLength {
				t.Errorf(
					"Headscale.GenerateGivenName() = %v is larger than allowed DNS segment %d",
					got,
					util.LabelHostnameLength,
				)
			}
		})
	}
}

func TestAutoApproveRoutes(t *testing.T) {
	tests := []struct {
		name   string
		acl    string
		routes []netip.Prefix
		want   []netip.Prefix
	}{
		{
			name: "2068-approve-issue-sub",
			acl: `
{
	"groups": {
		"group:k8s": ["test"]
	},

	"acls": [
		{"action": "accept", "users": ["*"], "ports": ["*:*"]},
	],

	"autoApprovers": {
		"routes": {
			"10.42.0.0/16": ["test"],
		}
	}
}`,
			routes: []netip.Prefix{netip.MustParsePrefix("10.42.7.0/24")},
			want:   []netip.Prefix{netip.MustParsePrefix("10.42.7.0/24")},
		},
		{
			name: "2068-approve-issue-sub",
			acl: `
{
	"tagOwners": {
		"tag:exit": ["test"],
	},

	"groups": {
		"group:test": ["test"]
	},

	"acls": [
		{"action": "accept", "users": ["*"], "ports": ["*:*"]},
	],

	"autoApprovers": {
		"exitNode": ["tag:exit"],
		"routes": {
			"10.10.0.0/16": ["group:test"],
			"10.11.0.0/16": ["test"],
		}
	}
}`,
			routes: []netip.Prefix{
				tsaddr.AllIPv4(),
				tsaddr.AllIPv6(),
				netip.MustParsePrefix("10.10.0.0/16"),
				netip.MustParsePrefix("10.11.0.0/24"),
			},
			want: []netip.Prefix{
				tsaddr.AllIPv4(),
				netip.MustParsePrefix("10.10.0.0/16"),
				netip.MustParsePrefix("10.11.0.0/24"),
				tsaddr.AllIPv6(),
			},
		},
	}

	for _, tt := range tests {
		t.Run(tt.name, func(t *testing.T) {
			adb, err := newSQLiteTestDB()
			require.NoError(t, err)
			pol, err := policy.LoadACLPolicyFromBytes([]byte(tt.acl))

			require.NoError(t, err)
			require.NotNil(t, pol)

			user, err := adb.CreateUser("test")
			require.NoError(t, err)

<<<<<<< HEAD
			pak, err := adb.CreatePreAuthKey(user.Name, false, false, false, nil, nil)
			assert.NoError(t, err)
=======
			pak, err := adb.CreatePreAuthKey(types.UserID(user.ID), false, false, nil, nil)
			require.NoError(t, err)
>>>>>>> 7512e236

			nodeKey := key.NewNode()
			machineKey := key.NewMachine()

			v4 := netip.MustParseAddr("100.64.0.1")
			node := types.Node{
				ID:             0,
				MachineKey:     machineKey.Public(),
				NodeKey:        nodeKey.Public(),
				Hostname:       "test",
				UserID:         user.ID,
				RegisterMethod: util.RegisterMethodAuthKey,
				AuthKeyID:      ptr.To(pak.ID),
				Hostinfo: &tailcfg.Hostinfo{
					RequestTags: []string{"tag:exit"},
					RoutableIPs: tt.routes,
				},
				IPv4: &v4,
			}

			trx := adb.DB.Save(&node)
			require.NoError(t, trx.Error)

			sendUpdate, err := adb.SaveNodeRoutes(&node)
			require.NoError(t, err)
			assert.False(t, sendUpdate)

			node0ByID, err := adb.GetNodeByID(0)
			require.NoError(t, err)

			users, err := adb.ListUsers()
			assert.NoError(t, err)

			nodes, err := adb.ListNodes()
			assert.NoError(t, err)

			pm, err := policy.NewPolicyManager([]byte(tt.acl), users, nodes)
			assert.NoError(t, err)

			// TODO(kradalby): Check state update
			err = adb.EnableAutoApprovedRoutes(pm, node0ByID)
			require.NoError(t, err)

			enabledRoutes, err := adb.GetEnabledRoutes(node0ByID)
			require.NoError(t, err)
			assert.Len(t, enabledRoutes, len(tt.want))

			tsaddr.SortPrefixes(enabledRoutes)

			if diff := cmp.Diff(tt.want, enabledRoutes, util.Comparers...); diff != "" {
				t.Errorf("unexpected enabled routes (-want +got):\n%s", diff)
			}
		})
	}
}

func TestEphemeralGarbageCollectorOrder(t *testing.T) {
	want := []types.NodeID{1, 3}
	got := []types.NodeID{}
	var mu sync.Mutex

	e := NewEphemeralGarbageCollector(func(ni types.NodeID) {
		mu.Lock()
		defer mu.Unlock()
		got = append(got, ni)
	})
	go e.Start()

	go e.Schedule(1, 1*time.Second)
	go e.Schedule(2, 2*time.Second)
	go e.Schedule(3, 3*time.Second)
	go e.Schedule(4, 4*time.Second)

	time.Sleep(time.Second)
	go e.Cancel(2)
	go e.Cancel(4)

	time.Sleep(6 * time.Second)

	e.Close()

	mu.Lock()
	defer mu.Unlock()

	if diff := cmp.Diff(want, got); diff != "" {
		t.Errorf("wrong nodes deleted, unexpected result (-want +got):\n%s", diff)
	}
}

func TestEphemeralGarbageCollectorLoads(t *testing.T) {
	var got []types.NodeID
	var mu sync.Mutex

	want := 1000

	e := NewEphemeralGarbageCollector(func(ni types.NodeID) {
		mu.Lock()
		defer mu.Unlock()

		time.Sleep(time.Duration(generateRandomNumber(t, 3)) * time.Millisecond)
		got = append(got, ni)
	})
	go e.Start()

	for i := 0; i < want; i++ {
		go e.Schedule(types.NodeID(i), 1*time.Second)
	}

	time.Sleep(10 * time.Second)

	e.Close()

	mu.Lock()
	defer mu.Unlock()

	if len(got) != want {
		t.Errorf("expected %d, got %d", want, len(got))
	}
}

func generateRandomNumber(t *testing.T, max int64) int64 {
	t.Helper()
	maxB := big.NewInt(max)
	n, err := rand.Int(rand.Reader, maxB)
	if err != nil {
		t.Fatalf("getting random number: %s", err)
	}
	return n.Int64() + 1
}

func TestListEphemeralNodes(t *testing.T) {
	db, err := newSQLiteTestDB()
	if err != nil {
		t.Fatalf("creating db: %s", err)
	}

	user, err := db.CreateUser("test")
	require.NoError(t, err)

<<<<<<< HEAD
	pak, err := db.CreatePreAuthKey(user.Name, false, false, false, nil, nil)
	assert.NoError(t, err)

	pakEph, err := db.CreatePreAuthKey(user.Name, false, false, true, nil, nil)
	assert.NoError(t, err)
=======
	pak, err := db.CreatePreAuthKey(types.UserID(user.ID), false, false, nil, nil)
	require.NoError(t, err)

	pakEph, err := db.CreatePreAuthKey(types.UserID(user.ID), false, true, nil, nil)
	require.NoError(t, err)
>>>>>>> 7512e236

	node := types.Node{
		ID:             0,
		MachineKey:     key.NewMachine().Public(),
		NodeKey:        key.NewNode().Public(),
		Hostname:       "test",
		UserID:         user.ID,
		RegisterMethod: util.RegisterMethodAuthKey,
		AuthKeyID:      ptr.To(pak.ID),
	}

	nodeEph := types.Node{
		ID:             0,
		MachineKey:     key.NewMachine().Public(),
		NodeKey:        key.NewNode().Public(),
		Hostname:       "ephemeral",
		UserID:         user.ID,
		RegisterMethod: util.RegisterMethodAuthKey,
		AuthKeyID:      ptr.To(pakEph.ID),
	}

	err = db.DB.Save(&node).Error
	require.NoError(t, err)

	err = db.DB.Save(&nodeEph).Error
	require.NoError(t, err)

	nodes, err := db.ListNodes()
	require.NoError(t, err)

	ephemeralNodes, err := db.ListEphemeralNodes()
	require.NoError(t, err)

	assert.Len(t, nodes, 2)
	assert.Len(t, ephemeralNodes, 1)

	assert.Equal(t, nodeEph.ID, ephemeralNodes[0].ID)
	assert.Equal(t, nodeEph.AuthKeyID, ephemeralNodes[0].AuthKeyID)
	assert.Equal(t, nodeEph.UserID, ephemeralNodes[0].UserID)
	assert.Equal(t, nodeEph.Hostname, ephemeralNodes[0].Hostname)
}

func TestRenameNode(t *testing.T) {
	db, err := newSQLiteTestDB()
	if err != nil {
		t.Fatalf("creating db: %s", err)
	}

	user, err := db.CreateUser("test")
	require.NoError(t, err)

	user2, err := db.CreateUser("test2")
	require.NoError(t, err)

	node := types.Node{
		ID:             0,
		MachineKey:     key.NewMachine().Public(),
		NodeKey:        key.NewNode().Public(),
		Hostname:       "test",
		UserID:         user.ID,
		RegisterMethod: util.RegisterMethodAuthKey,
	}

	node2 := types.Node{
		ID:             0,
		MachineKey:     key.NewMachine().Public(),
		NodeKey:        key.NewNode().Public(),
		Hostname:       "test",
		UserID:         user2.ID,
		RegisterMethod: util.RegisterMethodAuthKey,
	}

	err = db.DB.Save(&node).Error
	require.NoError(t, err)

	err = db.DB.Save(&node2).Error
	require.NoError(t, err)

	err = db.DB.Transaction(func(tx *gorm.DB) error {
		_, err := RegisterNode(tx, node, nil, nil)
		if err != nil {
			return err
		}
		_, err = RegisterNode(tx, node2, nil, nil)
		return err
	})
	require.NoError(t, err)

	nodes, err := db.ListNodes()
	require.NoError(t, err)

	assert.Len(t, nodes, 2)

	t.Logf("node1 %s %s", nodes[0].Hostname, nodes[0].GivenName)
	t.Logf("node2 %s %s", nodes[1].Hostname, nodes[1].GivenName)

	assert.Equal(t, nodes[0].Hostname, nodes[0].GivenName)
	assert.NotEqual(t, nodes[1].Hostname, nodes[1].GivenName)
	assert.Equal(t, nodes[0].Hostname, nodes[1].Hostname)
	assert.NotEqual(t, nodes[0].Hostname, nodes[1].GivenName)
	assert.Contains(t, nodes[1].GivenName, nodes[0].Hostname)
	assert.Equal(t, nodes[0].GivenName, nodes[1].Hostname)
	assert.Len(t, nodes[0].Hostname, 4)
	assert.Len(t, nodes[1].Hostname, 4)
	assert.Len(t, nodes[0].GivenName, 4)
	assert.Len(t, nodes[1].GivenName, 13)

	// Nodes can be renamed to a unique name
	err = db.Write(func(tx *gorm.DB) error {
		return RenameNode(tx, nodes[0].ID, "newname")
	})
	require.NoError(t, err)

	nodes, err = db.ListNodes()
	require.NoError(t, err)
	assert.Len(t, nodes, 2)
	assert.Equal(t, "test", nodes[0].Hostname)
	assert.Equal(t, "newname", nodes[0].GivenName)

	// Nodes can reuse name that is no longer used
	err = db.Write(func(tx *gorm.DB) error {
		return RenameNode(tx, nodes[1].ID, "test")
	})
	require.NoError(t, err)

	nodes, err = db.ListNodes()
	require.NoError(t, err)
	assert.Len(t, nodes, 2)
	assert.Equal(t, "test", nodes[0].Hostname)
	assert.Equal(t, "newname", nodes[0].GivenName)
	assert.Equal(t, "test", nodes[1].GivenName)

	// Nodes cannot be renamed to used names
	err = db.Write(func(tx *gorm.DB) error {
		return RenameNode(tx, nodes[0].ID, "test")
	})
	assert.ErrorContains(t, err, "name is not unique")
}<|MERGE_RESOLUTION|>--- conflicted
+++ resolved
@@ -30,11 +30,7 @@
 	user, err := db.CreateUser("test")
 	c.Assert(err, check.IsNil)
 
-<<<<<<< HEAD
-	pak, err := db.CreatePreAuthKey(user.Name, false, true, false, nil, nil)
-=======
-	pak, err := db.CreatePreAuthKey(types.UserID(user.ID), false, false, nil, nil)
->>>>>>> 7512e236
+	pak, err := db.CreatePreAuthKey(types.UserID(user.ID), false, true, false, nil, nil)
 	c.Assert(err, check.IsNil)
 
 	_, err = db.getNode(types.UserID(user.ID), "testnode")
@@ -63,11 +59,7 @@
 	user, err := db.CreateUser("test")
 	c.Assert(err, check.IsNil)
 
-<<<<<<< HEAD
-	pak, err := db.CreatePreAuthKey(user.Name, false, true, false, nil, nil)
-=======
-	pak, err := db.CreatePreAuthKey(types.UserID(user.ID), false, false, nil, nil)
->>>>>>> 7512e236
+	pak, err := db.CreatePreAuthKey(types.UserID(user.ID), false, true, false, nil, nil)
 	c.Assert(err, check.IsNil)
 
 	_, err = db.GetNodeByID(0)
@@ -96,11 +88,7 @@
 	user, err := db.CreateUser("test")
 	c.Assert(err, check.IsNil)
 
-<<<<<<< HEAD
-	pak, err := db.CreatePreAuthKey(user.Name, false, false, false, nil, nil)
-=======
-	pak, err := db.CreatePreAuthKey(types.UserID(user.ID), false, false, nil, nil)
->>>>>>> 7512e236
+	pak, err := db.CreatePreAuthKey(types.UserID(user.ID), false, false, false, nil, nil)
 	c.Assert(err, check.IsNil)
 
 	_, err = db.GetNodeByID(0)
@@ -156,11 +144,7 @@
 	user, err := db.CreateUser("test")
 	c.Assert(err, check.IsNil)
 
-<<<<<<< HEAD
-	pak, err := db.CreatePreAuthKey(user.Name, false, false, false, nil, nil)
-=======
-	pak, err := db.CreatePreAuthKey(types.UserID(user.ID), false, false, nil, nil)
->>>>>>> 7512e236
+	pak, err := db.CreatePreAuthKey(types.UserID(user.ID), false, false, false, nil, nil)
 	c.Assert(err, check.IsNil)
 
 	_, err = db.GetNodeByID(0)
@@ -254,11 +238,8 @@
 	for _, name := range []string{"test", "admin"} {
 		user, err := db.CreateUser(name)
 		c.Assert(err, check.IsNil)
-<<<<<<< HEAD
-		pak, err := db.CreatePreAuthKey(user.Name, false, false, false, nil, nil)
-=======
-		pak, err := db.CreatePreAuthKey(types.UserID(user.ID), false, false, nil, nil)
->>>>>>> 7512e236
+
+		pak, err := db.CreatePreAuthKey(types.UserID(user.ID), false, false, false, nil, nil)
 		c.Assert(err, check.IsNil)
 		stor = append(stor, base{user, pak})
 	}
@@ -391,11 +372,7 @@
 	user, err := db.CreateUser("test")
 	c.Assert(err, check.IsNil)
 
-<<<<<<< HEAD
-	pak, err := db.CreatePreAuthKey(user.Name, false, false, false, nil, nil)
-=======
-	pak, err := db.CreatePreAuthKey(types.UserID(user.ID), false, false, nil, nil)
->>>>>>> 7512e236
+	pak, err := db.CreatePreAuthKey(types.UserID(user.ID), false, false, false, nil, nil)
 	c.Assert(err, check.IsNil)
 
 	_, err = db.getNode(types.UserID(user.ID), "testnode")
@@ -436,11 +413,7 @@
 	user, err := db.CreateUser("test")
 	c.Assert(err, check.IsNil)
 
-<<<<<<< HEAD
-	pak, err := db.CreatePreAuthKey(user.Name, false, false, false, nil, nil)
-=======
-	pak, err := db.CreatePreAuthKey(types.UserID(user.ID), false, false, nil, nil)
->>>>>>> 7512e236
+	pak, err := db.CreatePreAuthKey(types.UserID(user.ID), false, false, false, nil, nil)
 	c.Assert(err, check.IsNil)
 
 	_, err = db.getNode(types.UserID(user.ID), "testnode")
@@ -685,13 +658,8 @@
 			user, err := adb.CreateUser("test")
 			require.NoError(t, err)
 
-<<<<<<< HEAD
-			pak, err := adb.CreatePreAuthKey(user.Name, false, false, false, nil, nil)
-			assert.NoError(t, err)
-=======
-			pak, err := adb.CreatePreAuthKey(types.UserID(user.ID), false, false, nil, nil)
+			pak, err := adb.CreatePreAuthKey(types.UserID(user.ID), false, false, false, nil, nil)
 			require.NoError(t, err)
->>>>>>> 7512e236
 
 			nodeKey := key.NewNode()
 			machineKey := key.NewMachine()
@@ -831,19 +799,11 @@
 	user, err := db.CreateUser("test")
 	require.NoError(t, err)
 
-<<<<<<< HEAD
-	pak, err := db.CreatePreAuthKey(user.Name, false, false, false, nil, nil)
-	assert.NoError(t, err)
-
-	pakEph, err := db.CreatePreAuthKey(user.Name, false, false, true, nil, nil)
-	assert.NoError(t, err)
-=======
-	pak, err := db.CreatePreAuthKey(types.UserID(user.ID), false, false, nil, nil)
-	require.NoError(t, err)
-
-	pakEph, err := db.CreatePreAuthKey(types.UserID(user.ID), false, true, nil, nil)
-	require.NoError(t, err)
->>>>>>> 7512e236
+	pak, err := db.CreatePreAuthKey(types.UserID(user.ID), false, false, false, nil, nil)
+	require.NoError(t, err)
+
+	pakEph, err := db.CreatePreAuthKey(types.UserID(user.ID), false, false, true, nil, nil)
+	require.NoError(t, err)
 
 	node := types.Node{
 		ID:             0,
