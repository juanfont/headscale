package db

import (
	"crypto/rand"
	"encoding/hex"
	"errors"
	"fmt"
	"strings"
	"time"

	"github.com/juanfont/headscale/hscontrol/types"
	"gorm.io/gorm"
	"tailscale.com/types/ptr"
	"tailscale.com/util/set"
)

var (
	ErrPreAuthKeyNotFound          = errors.New("AuthKey not found")
	ErrPreAuthKeyExpired           = errors.New("AuthKey expired")
	ErrSingleUseAuthKeyHasBeenUsed = errors.New("AuthKey has already been used")
	ErrUserMismatch                = errors.New("user mismatch")
	ErrPreAuthKeyACLTagInvalid     = errors.New("AuthKey tag is invalid")
)

func (hsdb *HSDatabase) CreatePreAuthKey(
	uid types.UserID,
	reusable bool,
	preApproved bool,
	ephemeral bool,
	expiration *time.Time,
	aclTags []string,
) (*types.PreAuthKey, error) {
	return Write(hsdb.DB, func(tx *gorm.DB) (*types.PreAuthKey, error) {
<<<<<<< HEAD
		return CreatePreAuthKey(tx, userName, reusable, preApproved, ephemeral, expiration, aclTags)
=======
		return CreatePreAuthKey(tx, uid, reusable, ephemeral, expiration, aclTags)
>>>>>>> 7512e236
	})
}

// CreatePreAuthKey creates a new PreAuthKey in a user, and returns it.
func CreatePreAuthKey(
	tx *gorm.DB,
	uid types.UserID,
	reusable bool,
	preApproved bool,
	ephemeral bool,
	expiration *time.Time,
	aclTags []string,
) (*types.PreAuthKey, error) {
	user, err := GetUserByID(tx, uid)
	if err != nil {
		return nil, err
	}

	// Remove duplicates
	aclTags = set.SetOf(aclTags).Slice()

	// TODO(kradalby): factor out and create a reusable tag validation,
	// check if there is one in Tailscale's lib.
	for _, tag := range aclTags {
		if !strings.HasPrefix(tag, "tag:") {
			return nil, fmt.Errorf(
				"%w: '%s' did not begin with 'tag:'",
				ErrPreAuthKeyACLTagInvalid,
				tag,
			)
		}
	}

	now := time.Now().UTC()
	kstr, err := generateKey()
	if err != nil {
		return nil, err
	}

	key := types.PreAuthKey{
		Key:         kstr,
		UserID:      user.ID,
		User:        *user,
		Reusable:    reusable,
		PreApproved: preApproved,
		Ephemeral:   ephemeral,
		CreatedAt:   &now,
		Expiration:  expiration,
		Tags:        aclTags,
	}

	if err := tx.Save(&key).Error; err != nil {
		return nil, fmt.Errorf("failed to create key in the database: %w", err)
	}

	return &key, nil
}

func (hsdb *HSDatabase) ListPreAuthKeys(uid types.UserID) ([]types.PreAuthKey, error) {
	return Read(hsdb.DB, func(rx *gorm.DB) ([]types.PreAuthKey, error) {
		return ListPreAuthKeysByUser(rx, uid)
	})
}

// ListPreAuthKeysByUser returns the list of PreAuthKeys for a user.
func ListPreAuthKeysByUser(tx *gorm.DB, uid types.UserID) ([]types.PreAuthKey, error) {
	user, err := GetUserByID(tx, uid)
	if err != nil {
		return nil, err
	}

	keys := []types.PreAuthKey{}
	if err := tx.Preload("User").Where(&types.PreAuthKey{UserID: user.ID}).Find(&keys).Error; err != nil {
		return nil, err
	}

	return keys, nil
}

// GetPreAuthKey returns a PreAuthKey for a given key.
func GetPreAuthKey(tx *gorm.DB, user string, key string) (*types.PreAuthKey, error) {
	pak, err := ValidatePreAuthKey(tx, key)
	if err != nil {
		return nil, err
	}

	if pak.User.Name != user {
		return nil, ErrUserMismatch
	}

	return pak, nil
}

// DestroyPreAuthKey destroys a preauthkey. Returns error if the PreAuthKey
// does not exist.
func DestroyPreAuthKey(tx *gorm.DB, pak types.PreAuthKey) error {
	return tx.Transaction(func(db *gorm.DB) error {
		if result := db.Unscoped().Delete(pak); result.Error != nil {
			return result.Error
		}

		return nil
	})
}

func (hsdb *HSDatabase) ExpirePreAuthKey(k *types.PreAuthKey) error {
	return hsdb.Write(func(tx *gorm.DB) error {
		return ExpirePreAuthKey(tx, k)
	})
}

// MarkExpirePreAuthKey marks a PreAuthKey as expired.
func ExpirePreAuthKey(tx *gorm.DB, k *types.PreAuthKey) error {
	if err := tx.Model(&k).Update("Expiration", time.Now()).Error; err != nil {
		return err
	}

	return nil
}

// UsePreAuthKey marks a PreAuthKey as used.
func UsePreAuthKey(tx *gorm.DB, k *types.PreAuthKey) error {
	k.Used = true
	if err := tx.Save(k).Error; err != nil {
		return fmt.Errorf("failed to update key used status in the database: %w", err)
	}

	return nil
}

func (hsdb *HSDatabase) ValidatePreAuthKey(k string) (*types.PreAuthKey, error) {
	return Read(hsdb.DB, func(rx *gorm.DB) (*types.PreAuthKey, error) {
		return ValidatePreAuthKey(rx, k)
	})
}

// ValidatePreAuthKey does the heavy lifting for validation of the PreAuthKey coming from a node
// If returns no error and a PreAuthKey, it can be used.
func ValidatePreAuthKey(tx *gorm.DB, k string) (*types.PreAuthKey, error) {
	pak := types.PreAuthKey{}
	if result := tx.Preload("User").First(&pak, "key = ?", k); errors.Is(
		result.Error,
		gorm.ErrRecordNotFound,
	) {
		return nil, ErrPreAuthKeyNotFound
	}

	if pak.Expiration != nil && pak.Expiration.Before(time.Now()) {
		return nil, ErrPreAuthKeyExpired
	}

	if pak.Reusable { // we don't need to check if has been used before
		return &pak, nil
	}

	nodes := types.Nodes{}
	if err := tx.
		Preload("AuthKey").
		Where(&types.Node{AuthKeyID: ptr.To(pak.ID)}).
		Find(&nodes).Error; err != nil {
		return nil, err
	}

	if len(nodes) != 0 || pak.Used {
		return nil, ErrSingleUseAuthKeyHasBeenUsed
	}

	return &pak, nil
}

func generateKey() (string, error) {
	size := 24
	bytes := make([]byte, size)
	if _, err := rand.Read(bytes); err != nil {
		return "", err
	}

	return hex.EncodeToString(bytes), nil
}<|MERGE_RESOLUTION|>--- conflicted
+++ resolved
@@ -31,11 +31,7 @@
 	aclTags []string,
 ) (*types.PreAuthKey, error) {
 	return Write(hsdb.DB, func(tx *gorm.DB) (*types.PreAuthKey, error) {
-<<<<<<< HEAD
-		return CreatePreAuthKey(tx, userName, reusable, preApproved, ephemeral, expiration, aclTags)
-=======
-		return CreatePreAuthKey(tx, uid, reusable, ephemeral, expiration, aclTags)
->>>>>>> 7512e236
+		return CreatePreAuthKey(tx, uid, reusable, preApproved, ephemeral, expiration, aclTags)
 	})
 }
 
