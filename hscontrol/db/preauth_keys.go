--- conflicted
+++ resolved
@@ -197,12 +197,8 @@
 	}
 
 	nodes := types.Nodes{}
-<<<<<<< HEAD
 	pakID := uint(pak.ID)
-	if err := hsdb.db.
-=======
 	if err := tx.
->>>>>>> a9c568c8
 		Preload("AuthKey").
 		Where(&types.Node{AuthKeyID: &pakID}).
 		Find(&nodes).Error; err != nil {
