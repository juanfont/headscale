--- conflicted
+++ resolved
@@ -60,13 +60,9 @@
 	errUnsupportedLetsEncryptChallengeType = errors.New(
 		"unknown value for Lets Encrypt challenge type",
 	)
-<<<<<<< HEAD
-	errEmptyInitialDERPMap = errors.New("initial DERPMap is empty, Headscale requires at least one entry")
-=======
 	errEmptyInitialDERPMap = errors.New(
 		"initial DERPMap is empty, Headscale requries at least one entry",
 	)
->>>>>>> 4884f746
 )
 
 const (
