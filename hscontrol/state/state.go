// Package state provides core state management for Headscale, coordinating
// between subsystems like database, IP allocation, policy management, and DERP routing.

package state

import (
	"cmp"
	"context"
	"errors"
	"fmt"
	"io"
	"net/netip"
	"os"
	"slices"
	"sync"
	"sync/atomic"
	"time"

	hsdb "github.com/juanfont/headscale/hscontrol/db"
	"github.com/juanfont/headscale/hscontrol/policy"
	"github.com/juanfont/headscale/hscontrol/policy/matcher"
	"github.com/juanfont/headscale/hscontrol/routes"
	"github.com/juanfont/headscale/hscontrol/types"
	"github.com/juanfont/headscale/hscontrol/types/change"
	"github.com/juanfont/headscale/hscontrol/util"
	"github.com/rs/zerolog/log"
	"golang.org/x/sync/errgroup"
	"gorm.io/gorm"
	"tailscale.com/net/tsaddr"
	"tailscale.com/tailcfg"
	"tailscale.com/types/key"
	"tailscale.com/types/ptr"
	"tailscale.com/types/views"
	zcache "zgo.at/zcache/v2"
)

const (
	// registerCacheExpiration defines how long node registration entries remain in cache.
	registerCacheExpiration = time.Minute * 15

	// registerCacheCleanup defines the interval for cleaning up expired cache entries.
	registerCacheCleanup = time.Minute * 20
)

// ErrUnsupportedPolicyMode is returned for invalid policy modes. Valid modes are "file" and "db".
var ErrUnsupportedPolicyMode = errors.New("unsupported policy mode")

// State manages Headscale's core state, coordinating between database, policy management,
// IP allocation, and DERP routing. All methods are thread-safe.
type State struct {
	// cfg holds the current Headscale configuration
	cfg *types.Config

	// nodeStore provides an in-memory cache for nodes.
	nodeStore *NodeStore

	// subsystem keeping state
	// db provides persistent storage and database operations
	db *hsdb.HSDatabase
	// ipAlloc manages IP address allocation for nodes
	ipAlloc *hsdb.IPAllocator
	// derpMap contains the current DERP relay configuration
	derpMap atomic.Pointer[tailcfg.DERPMap]
	// polMan handles policy evaluation and management
	polMan policy.PolicyManager
	// registrationCache caches node registration data to reduce database load
	registrationCache *zcache.Cache[types.RegistrationID, types.RegisterNode]
	// primaryRoutes tracks primary route assignments for nodes
	primaryRoutes *routes.PrimaryRoutes
}

// NewState creates and initializes a new State instance, setting up the database,
// IP allocator, DERP map, policy manager, and loading existing users and nodes.
func NewState(cfg *types.Config) (*State, error) {
	cacheExpiration := registerCacheExpiration
	if cfg.Tuning.RegisterCacheExpiration != 0 {
		cacheExpiration = cfg.Tuning.RegisterCacheExpiration
	}

	cacheCleanup := registerCacheCleanup
	if cfg.Tuning.RegisterCacheCleanup != 0 {
		cacheCleanup = cfg.Tuning.RegisterCacheCleanup
	}

	registrationCache := zcache.New[types.RegistrationID, types.RegisterNode](
		cacheExpiration,
		cacheCleanup,
	)

	registrationCache.OnEvicted(
		func(id types.RegistrationID, rn types.RegisterNode) {
			rn.SendAndClose(nil)
		},
	)

	db, err := hsdb.NewHeadscaleDatabase(
		cfg.Database,
		cfg.BaseDomain,
		registrationCache,
	)
	if err != nil {
		return nil, fmt.Errorf("init database: %w", err)
	}

	ipAlloc, err := hsdb.NewIPAllocator(db, cfg.PrefixV4, cfg.PrefixV6, cfg.IPAllocation)
	if err != nil {
		return nil, fmt.Errorf("init ip allocatior: %w", err)
	}

	nodes, err := db.ListNodes()
	if err != nil {
		return nil, fmt.Errorf("loading nodes: %w", err)
	}

	// On startup, all nodes should be marked as offline until they reconnect
	// This ensures we don't have stale online status from previous runs
	for _, node := range nodes {
		node.IsOnline = ptr.To(false)
	}
	users, err := db.ListUsers()
	if err != nil {
		return nil, fmt.Errorf("loading users: %w", err)
	}

	wgPeers, err := db.ListWireGuardOnlyPeers(nil) // nil = all users
	if err != nil {
		return nil, fmt.Errorf("loading wireguard-only peers: %w", err)
	}

	connections, err := db.ListAllWireGuardConnections()
	if err != nil {
		return nil, fmt.Errorf("loading wireguard connections: %w", err)
	}

	pol, err := policyBytes(db, cfg)
	if err != nil {
		return nil, fmt.Errorf("loading policy: %w", err)
	}

	polMan, err := policy.NewPolicyManager(pol, users, nodes.ViewSlice())
	if err != nil {
		return nil, fmt.Errorf("init policy manager: %w", err)
	}

<<<<<<< HEAD
	nodeStore := NewNodeStore(nodes, wgPeers, connections, func(nodes []types.NodeView) map[types.NodeID][]types.NodeView {
		_, matchers := polMan.Filter()
		return policy.BuildPeerMap(views.SliceOf(nodes), matchers)
=======
	// PolicyManager.BuildPeerMap handles both global and per-node filter complexity.
	// This moves the complex peer relationship logic into the policy package where it belongs.
	nodeStore := NewNodeStore(nodes, func(nodes []types.NodeView) map[types.NodeID][]types.NodeView {
		return polMan.BuildPeerMap(views.SliceOf(nodes))
>>>>>>> 8394e709
	})
	nodeStore.Start()

	return &State{
		cfg: cfg,

		db:                db,
		ipAlloc:           ipAlloc,
		polMan:            polMan,
		registrationCache: registrationCache,
		primaryRoutes:     routes.New(),
		nodeStore:         nodeStore,
	}, nil
}

// Close gracefully shuts down the State instance and releases all resources.
func (s *State) Close() error {
	s.nodeStore.Stop()

	if err := s.db.Close(); err != nil {
		return fmt.Errorf("closing database: %w", err)
	}

	return nil
}

// policyBytes loads policy configuration from file or database based on the configured mode.
// Returns nil if no policy is configured, which is valid.
func policyBytes(db *hsdb.HSDatabase, cfg *types.Config) ([]byte, error) {
	switch cfg.Policy.Mode {
	case types.PolicyModeFile:
		path := cfg.Policy.Path

		// It is fine to start headscale without a policy file.
		if len(path) == 0 {
			return nil, nil
		}

		absPath := util.AbsolutePathFromConfigPath(path)
		policyFile, err := os.Open(absPath)
		if err != nil {
			return nil, err
		}
		defer policyFile.Close()

		return io.ReadAll(policyFile)

	case types.PolicyModeDB:
		p, err := db.GetPolicy()
		if err != nil {
			if errors.Is(err, types.ErrPolicyNotFound) {
				return nil, nil
			}

			return nil, err
		}

		if p.Data == "" {
			return nil, nil
		}

		return []byte(p.Data), err
	}

	return nil, fmt.Errorf("%w: %s", ErrUnsupportedPolicyMode, cfg.Policy.Mode)
}

// SetDERPMap updates the DERP relay configuration.
func (s *State) SetDERPMap(dm *tailcfg.DERPMap) {
	s.derpMap.Store(dm)
}

// DERPMap returns the current DERP relay configuration for peer-to-peer connectivity.
func (s *State) DERPMap() tailcfg.DERPMapView {
	return s.derpMap.Load().View()
}

// ReloadPolicy reloads the access control policy and triggers auto-approval if changed.
// Returns true if the policy changed.
func (s *State) ReloadPolicy() ([]change.ChangeSet, error) {
	pol, err := policyBytes(s.db, s.cfg)
	if err != nil {
		return nil, fmt.Errorf("loading policy: %w", err)
	}

	policyChanged, err := s.polMan.SetPolicy(pol)
	if err != nil {
		return nil, fmt.Errorf("setting policy: %w", err)
	}

	// Rebuild peer maps after policy changes because the peersFunc in NodeStore
	// uses the PolicyManager's filters. Without this, nodes won't see newly allowed
	// peers until a node is added/removed, causing autogroup:self policies to not
	// propagate correctly when switching between policy types.
	s.nodeStore.RebuildPeerMaps()

	cs := []change.ChangeSet{change.PolicyChange()}

	// Always call autoApproveNodes during policy reload, regardless of whether
	// the policy content has changed. This ensures that routes are re-evaluated
	// when they might have been manually disabled but could now be auto-approved
	// with the current policy.
	rcs, err := s.autoApproveNodes()
	if err != nil {
		return nil, fmt.Errorf("auto approving nodes: %w", err)
	}

	// TODO(kradalby): These changes can probably be safely ignored.
	// If the PolicyChange is happening, that will lead to a full update
	// meaning that we do not need to send individual route changes.
	cs = append(cs, rcs...)

	if len(rcs) > 0 || policyChanged {
		log.Info().
			Bool("policy.changed", policyChanged).
			Int("route.changes", len(rcs)).
			Int("total.changes", len(cs)).
			Msg("Policy reload completed with changes")
	}

	return cs, nil
}

// CreateUser creates a new user and updates the policy manager.
// Returns the created user, change set, and any error.
func (s *State) CreateUser(user types.User) (*types.User, change.ChangeSet, error) {
	if err := s.db.DB.Save(&user).Error; err != nil {
		return nil, change.EmptySet, fmt.Errorf("creating user: %w", err)
	}

	// Check if policy manager needs updating
	c, err := s.updatePolicyManagerUsers()
	if err != nil {
		// Log the error but don't fail the user creation
		return &user, change.EmptySet, fmt.Errorf("failed to update policy manager after user creation: %w", err)
	}

	// Even if the policy manager doesn't detect a filter change, SSH policies
	// might now be resolvable when they weren't before. If there are existing
	// nodes, we should send a policy change to ensure they get updated SSH policies.
	// TODO(kradalby): detect this, or rebuild all SSH policies so we can determine
	// this upstream.
	if c.Empty() {
		c = change.PolicyChange()
	}

	log.Info().Str("user.name", user.Name).Msg("User created")

	return &user, c, nil
}

// UpdateUser modifies an existing user using the provided update function within a transaction.
// Returns the updated user, change set, and any error.
func (s *State) UpdateUser(userID types.UserID, updateFn func(*types.User) error) (*types.User, change.ChangeSet, error) {
	user, err := hsdb.Write(s.db.DB, func(tx *gorm.DB) (*types.User, error) {
		user, err := hsdb.GetUserByID(tx, userID)
		if err != nil {
			return nil, err
		}

		if err := updateFn(user); err != nil {
			return nil, err
		}

		// Use Updates() to only update modified fields, preserving unchanged values.
		err = tx.Updates(user).Error
		if err != nil {
			return nil, fmt.Errorf("updating user: %w", err)
		}

		return user, nil
	})
	if err != nil {
		return nil, change.EmptySet, err
	}

	// Check if policy manager needs updating
	c, err := s.updatePolicyManagerUsers()
	if err != nil {
		return user, change.EmptySet, fmt.Errorf("failed to update policy manager after user update: %w", err)
	}

	// TODO(kradalby): We might want to update nodestore with the user data

	return user, c, nil
}

// DeleteUser permanently removes a user and all associated data (nodes, API keys, etc).
// This operation is irreversible.
func (s *State) DeleteUser(userID types.UserID) error {
	return s.db.DestroyUser(userID)
}

// RenameUser changes a user's name. The new name must be unique.
func (s *State) RenameUser(userID types.UserID, newName string) (*types.User, change.ChangeSet, error) {
	return s.UpdateUser(userID, func(user *types.User) error {
		user.Name = newName
		return nil
	})
}

// GetUserByID retrieves a user by ID.
func (s *State) GetUserByID(userID types.UserID) (*types.User, error) {
	return s.db.GetUserByID(userID)
}

// GetUserByName retrieves a user by name.
func (s *State) GetUserByName(name string) (*types.User, error) {
	return s.db.GetUserByName(name)
}

// GetUserByOIDCIdentifier retrieves a user by their OIDC identifier.
func (s *State) GetUserByOIDCIdentifier(id string) (*types.User, error) {
	return s.db.GetUserByOIDCIdentifier(id)
}

// ListUsersWithFilter retrieves users matching the specified filter criteria.
func (s *State) ListUsersWithFilter(filter *types.User) ([]types.User, error) {
	return s.db.ListUsers(filter)
}

// ListAllUsers retrieves all users in the system.
func (s *State) ListAllUsers() ([]types.User, error) {
	return s.db.ListUsers()
}

// persistNodeToDB saves the given node state to the database.
// This function must receive the exact node state to save to ensure consistency between
// NodeStore and the database. It verifies the node still exists in NodeStore to prevent
// race conditions where a node might be deleted between UpdateNode returning and
// persistNodeToDB being called.
func (s *State) persistNodeToDB(node types.NodeView) (types.NodeView, change.ChangeSet, error) {
	if !node.Valid() {
		return types.NodeView{}, change.EmptySet, fmt.Errorf("invalid node view provided")
	}

	// Verify the node still exists in NodeStore before persisting to database.
	// Without this check, we could hit a race condition where UpdateNode returns a valid
	// node from a batch update, then the node gets deleted (e.g., ephemeral node logout),
	// and persistNodeToDB would incorrectly re-insert the deleted node into the database.
	_, exists := s.nodeStore.GetNode(node.ID())
	if !exists {
		log.Warn().
			Uint64("node.id", node.ID().Uint64()).
			Str("node.name", node.Hostname()).
			Bool("is_ephemeral", node.IsEphemeral()).
			Msg("Node no longer exists in NodeStore, skipping database persist to prevent race condition")
		return types.NodeView{}, change.EmptySet, fmt.Errorf("node %d no longer exists in NodeStore, skipping database persist", node.ID())
	}

	nodePtr := node.AsStruct()

	// Use Omit("expiry") to prevent overwriting expiry during MapRequest updates.
	// Expiry should only be updated through explicit SetNodeExpiry calls or re-registration.
	// See: https://github.com/juanfont/headscale/issues/2862
	err := s.db.DB.Omit("expiry").Updates(nodePtr).Error
	if err != nil {
		return types.NodeView{}, change.EmptySet, fmt.Errorf("saving node: %w", err)
	}

	// Check if policy manager needs updating
	c, err := s.updatePolicyManagerNodes()
	if err != nil {
		return nodePtr.View(), change.EmptySet, fmt.Errorf("failed to update policy manager after node save: %w", err)
	}

	if c.Empty() {
		c = change.NodeAdded(node.ID())
	}

	return node, c, nil
}

func (s *State) SaveNode(node types.NodeView) (types.NodeView, change.ChangeSet, error) {
	// Update NodeStore first
	nodePtr := node.AsStruct()

	resultNode := s.nodeStore.PutNode(*nodePtr)

	// Then save to database using the result from PutNode
	return s.persistNodeToDB(resultNode)
}

// DeleteNode permanently removes a node and cleans up associated resources.
// Returns whether policies changed and any error. This operation is irreversible.
func (s *State) DeleteNode(node types.NodeView) (change.ChangeSet, error) {
	s.nodeStore.DeleteNode(node.ID())

	err := s.db.DeleteNode(node.AsStruct())
	if err != nil {
		return change.EmptySet, err
	}

	s.ipAlloc.FreeIPs(node.IPs())

	c := change.NodeRemoved(node.ID())

	// Check if policy manager needs updating after node deletion
	policyChange, err := s.updatePolicyManagerNodes()
	if err != nil {
		return change.EmptySet, fmt.Errorf("failed to update policy manager after node deletion: %w", err)
	}

	if !policyChange.Empty() {
		c = policyChange
	}

	return c, nil
}

// Connect marks a node as connected and updates its primary routes in the state.
func (s *State) Connect(id types.NodeID) []change.ChangeSet {
	// CRITICAL FIX: Update the online status in NodeStore BEFORE creating change notification
	// This ensures that when the NodeCameOnline change is distributed and processed by other nodes,
	// the NodeStore already reflects the correct online status for full map generation.
	// now := time.Now()
	node, ok := s.nodeStore.UpdateNode(id, func(n *types.Node) {
		n.IsOnline = ptr.To(true)
		// n.LastSeen = ptr.To(now)
	})
	if !ok {
		return nil
	}
	c := []change.ChangeSet{change.NodeOnline(id)}

	log.Info().Uint64("node.id", id.Uint64()).Str("node.name", node.Hostname()).Msg("Node connected")

	// Use the node's current routes for primary route update
	// AllApprovedRoutes() returns only the intersection of announced AND approved routes
	// We MUST use AllApprovedRoutes() to maintain the security model
	routeChange := s.primaryRoutes.SetRoutes(id, node.AllApprovedRoutes()...)

	if routeChange {
		c = append(c, change.NodeAdded(id))
	}

	return c
}

// Disconnect marks a node as disconnected and updates its primary routes in the state.
func (s *State) Disconnect(id types.NodeID) ([]change.ChangeSet, error) {
	now := time.Now()

	node, ok := s.nodeStore.UpdateNode(id, func(n *types.Node) {
		n.LastSeen = ptr.To(now)
		// NodeStore is the source of truth for all node state including online status.
		n.IsOnline = ptr.To(false)
	})

	if !ok {
		return nil, fmt.Errorf("node not found: %d", id)
	}

	log.Info().Uint64("node.id", id.Uint64()).Str("node.name", node.Hostname()).Msg("Node disconnected")

	// Special error handling for disconnect - we log errors but continue
	// because NodeStore is already updated and we need to notify peers
	_, c, err := s.persistNodeToDB(node)
	if err != nil {
		// Log error but don't fail the disconnection - NodeStore is already updated
		// and we need to send change notifications to peers
		log.Error().Err(err).Uint64("node.id", id.Uint64()).Str("node.name", node.Hostname()).Msg("Failed to update last seen in database")
		c = change.EmptySet
	}

	// The node is disconnecting so make sure that none of the routes it
	// announced are served to any nodes.
	routeChange := s.primaryRoutes.SetRoutes(id)

	cs := []change.ChangeSet{change.NodeOffline(id), c}

	// If we have a policy change or route change, return that as it's more comprehensive
	// Otherwise, return the NodeOffline change to ensure nodes are notified
	if c.IsFull() || routeChange {
		cs = append(cs, change.PolicyChange())
	}

	return cs, nil
}

// GetNodeByID retrieves a node by ID.
// GetNodeByID retrieves a node by its ID.
// The bool indicates if the node exists or is available (like "err not found").
// The NodeView might be invalid, so it must be checked with .Valid(), which must be used to ensure
// it isn't an invalid node (this is more of a node error or node is broken).
func (s *State) GetNodeByID(nodeID types.NodeID) (types.NodeView, bool) {
	return s.nodeStore.GetNode(nodeID)
}

// GetNodeByNodeKey retrieves a node by its Tailscale public key.
// The bool indicates if the node exists or is available (like "err not found").
// The NodeView might be invalid, so it must be checked with .Valid(), which must be used to ensure
// it isn't an invalid node (this is more of a node error or node is broken).
func (s *State) GetNodeByNodeKey(nodeKey key.NodePublic) (types.NodeView, bool) {
	return s.nodeStore.GetNodeByNodeKey(nodeKey)
}

// GetNodeByMachineKey retrieves a node by its machine key and user ID.
// The bool indicates if the node exists or is available (like "err not found").
// The NodeView might be invalid, so it must be checked with .Valid(), which must be used to ensure
// it isn't an invalid node (this is more of a node error or node is broken).
func (s *State) GetNodeByMachineKey(machineKey key.MachinePublic, userID types.UserID) (types.NodeView, bool) {
	return s.nodeStore.GetNodeByMachineKey(machineKey, userID)
}

// ListNodes retrieves specific nodes by ID, or all nodes if no IDs provided.
func (s *State) ListNodes(nodeIDs ...types.NodeID) views.Slice[types.NodeView] {
	if len(nodeIDs) == 0 {
		return s.nodeStore.ListNodes()
	}

	// Filter nodes by the requested IDs
	allNodes := s.nodeStore.ListNodes()
	nodeIDSet := make(map[types.NodeID]struct{}, len(nodeIDs))
	for _, id := range nodeIDs {
		nodeIDSet[id] = struct{}{}
	}

	var filteredNodes []types.NodeView
	for _, node := range allNodes.All() {
		if _, exists := nodeIDSet[node.ID()]; exists {
			filteredNodes = append(filteredNodes, node)
		}
	}

	return views.SliceOf(filteredNodes)
}

// ListNodesByUser retrieves all nodes belonging to a specific user.
func (s *State) ListNodesByUser(userID types.UserID) views.Slice[types.NodeView] {
	return s.nodeStore.ListNodesByUser(userID)
}

// ListPeers retrieves nodes that can communicate with the specified node based on policy.
func (s *State) ListPeers(nodeID types.NodeID, peerIDs ...types.NodeID) views.Slice[types.NodeView] {
	if len(peerIDs) == 0 {
		return s.nodeStore.ListPeers(nodeID)
	}

	// For specific peerIDs, filter from all nodes
	allNodes := s.nodeStore.ListNodes()
	nodeIDSet := make(map[types.NodeID]struct{}, len(peerIDs))
	for _, id := range peerIDs {
		nodeIDSet[id] = struct{}{}
	}

	var filteredNodes []types.NodeView
	for _, node := range allNodes.All() {
		if _, exists := nodeIDSet[node.ID()]; exists {
			filteredNodes = append(filteredNodes, node)
		}
	}

	return views.SliceOf(filteredNodes)
}

// GetWireGuardOnlyPeersForNode retrieves all WireGuard-only peers that are visible
// to the specified node. A node can see a WireGuard-only peer if the node's ID
// is in the peer's KnownNodeIDs list.
// This is called for every MapRequest (HOT PATH) - uses NodeStore cache.
func (s *State) GetWireGuardOnlyPeersForNode(nodeID types.NodeID) (types.WireGuardOnlyPeers, error) {
	return s.nodeStore.ListWGPeersForNode(nodeID), nil
}

// CreateWireGuardOnlyPeer creates a new WireGuard-only peer, allocating IP addresses
// for it and storing it in the database and NodeStore cache.
func (s *State) CreateWireGuardOnlyPeer(peer *types.WireGuardOnlyPeer) error {
	s.mu.Lock()
	defer s.mu.Unlock()

	ipv4, ipv6, err := s.ipAlloc.Next()
	if err != nil {
		return fmt.Errorf("allocating IP addresses: %w", err)
	}

	peer.IPv4 = ipv4
	peer.IPv6 = ipv6

	if err := s.db.CreateWireGuardOnlyPeer(peer); err != nil {
		return fmt.Errorf("creating wireguard-only peer in database: %w", err)
	}

	s.nodeStore.PutWGPeer(peer)

	log.Info().
		Str("name", peer.Name).
		Uint64("id", uint64(peer.ID)).
		Str("ipv4", func() string {
			if ipv4 != nil {
				return ipv4.String()
			}
			return "none"
		}()).
		Str("ipv6", func() string {
			if ipv6 != nil {
				return ipv6.String()
			}
			return "none"
		}()).
		Msg("Created WireGuard-only peer")

	return nil
}

// ListWireGuardOnlyPeers lists all WireGuard-only peers from cache, optionally filtered by user ID.
func (s *State) ListWireGuardOnlyPeers(userID *uint) (types.WireGuardOnlyPeers, error) {
	return s.nodeStore.ListWGPeers(userID), nil
}

// GetWireGuardOnlyPeerByID retrieves a WireGuard-only peer by its ID.
func (s *State) GetWireGuardOnlyPeerByID(id uint64) (*types.WireGuardOnlyPeer, error) {
	peer, found := s.nodeStore.GetWGPeer(types.NodeID(id))
	if !found {
		return nil, fmt.Errorf("wireguard-only peer %d not found", id)
	}
	return &peer, nil
}

// DeleteWireGuardOnlyPeer deletes a WireGuard-only peer by ID from database and cache.
// It returns an error if there are active connections to this peer.
func (s *State) DeleteWireGuardOnlyPeer(id uint64) (change.ChangeSet, error) {
	// Check if there are any active connections to this peer
	allConnections := s.nodeStore.ListAllWireGuardConnections()
	wgPeerID := types.NodeID(id)

	for _, conn := range allConnections {
		if conn.WGPeerID == wgPeerID {
			return change.EmptySet, fmt.Errorf("cannot delete WireGuard-only peer %d: peer has active connections (found connection from node %d). Remove all connections first", id, conn.NodeID)
		}
	}

	err := s.db.DeleteWireGuardOnlyPeer(id)
	if err != nil {
		return change.EmptySet, err
	}

	s.nodeStore.DeleteWGPeer(wgPeerID)

	c := change.WireGuardPeerRemoved(wgPeerID)
	return c, nil
}

// GetWireGuardConnectionWithPeer atomically retrieves both a connection and its associated peer.
// This method fetches from a single NodeStore snapshot, eliminating TOCTOU race conditions.
// This is called in hot paths (HOT PATH) for MapResponse generation.
func (s *State) GetWireGuardConnectionWithPeer(nodeID, wgPeerID types.NodeID) (*types.WireGuardConnectionWithPeer, bool) {
	return s.nodeStore.GetWireGuardConnectionWithPeer(nodeID, wgPeerID)
}

// GetWireGuardConnectionsWithPeersForNode returns all connections with their peers for a node.
// This method fetches from a single NodeStore snapshot for atomic consistency.
// This is called for every MapRequest (HOT PATH).
func (s *State) GetWireGuardConnectionsWithPeersForNode(nodeID types.NodeID) []*types.WireGuardConnectionWithPeer {
	return s.nodeStore.GetWireGuardConnectionsWithPeersForNode(nodeID)
}

// CreateWireGuardConnection creates a new connection between a node and a WireGuard-only peer
// with per-connection masquerade addresses.
func (s *State) CreateWireGuardConnection(conn *types.WireGuardConnection) (change.ChangeSet, error) {
	if err := conn.Validate(); err != nil {
		return change.EmptySet, fmt.Errorf("validating connection: %w", err)
	}

	// Verify that both the node and WG peer exist
	if _, exists := s.nodeStore.GetNode(conn.NodeID); !exists {
		return change.EmptySet, fmt.Errorf("node %d not found", conn.NodeID)
	}

	if _, exists := s.nodeStore.GetWGPeer(conn.WGPeerID); !exists {
		return change.EmptySet, fmt.Errorf("wireguard peer %d not found", conn.WGPeerID)
	}

	if err := s.db.CreateWireGuardConnection(conn); err != nil {
		return change.EmptySet, err
	}

	s.nodeStore.PutConnection(conn)

	c := change.WireGuardConnectionCreated(conn.NodeID, conn.WGPeerID)
	return c, nil
}

// DeleteWireGuardConnection removes a connection between a node and a WireGuard-only peer.
func (s *State) DeleteWireGuardConnection(nodeID, wgPeerID types.NodeID) (change.ChangeSet, error) {
	if err := s.db.DeleteWireGuardConnection(nodeID, wgPeerID); err != nil {
		return change.EmptySet, err
	}

	s.nodeStore.DeleteConnection(nodeID, wgPeerID)

	c := change.WireGuardConnectionDeleted(nodeID, wgPeerID)
	return c, nil
}

// ListAllWireGuardConnections returns all connections in the system.
// This is for admin/debugging purposes, not for hot paths.
func (s *State) ListAllWireGuardConnections() []*types.WireGuardConnection {
	return s.nodeStore.ListAllWireGuardConnections()
}

// ListEphemeralNodes retrieves all ephemeral (temporary) nodes in the system.
func (s *State) ListEphemeralNodes() views.Slice[types.NodeView] {
	allNodes := s.nodeStore.ListNodes()
	var ephemeralNodes []types.NodeView

	for _, node := range allNodes.All() {
		// Check if node is ephemeral by checking its AuthKey
		if node.AuthKey().Valid() && node.AuthKey().Ephemeral() {
			ephemeralNodes = append(ephemeralNodes, node)
		}
	}

	return views.SliceOf(ephemeralNodes)
}

// SetNodeExpiry updates the expiration time for a node.
func (s *State) SetNodeExpiry(nodeID types.NodeID, expiry time.Time) (types.NodeView, change.ChangeSet, error) {
	// Update NodeStore before database to ensure consistency. The NodeStore update is
	// blocking and will be the source of truth for the batcher. The database update must
	// make the exact same change. If the database update fails, the NodeStore change will
	// remain, but since we return an error, no change notification will be sent to the
	// batcher, preventing inconsistent state propagation.
	expiryPtr := expiry
	n, ok := s.nodeStore.UpdateNode(nodeID, func(node *types.Node) {
		node.Expiry = &expiryPtr
	})

	if !ok {
		return types.NodeView{}, change.EmptySet, fmt.Errorf("node not found in NodeStore: %d", nodeID)
	}

	return s.persistNodeToDB(n)
}

// SetNodeTags assigns tags to a node for use in access control policies.
func (s *State) SetNodeTags(nodeID types.NodeID, tags []string) (types.NodeView, change.ChangeSet, error) {
	// Update NodeStore before database to ensure consistency. The NodeStore update is
	// blocking and will be the source of truth for the batcher. The database update must
	// make the exact same change.
	n, ok := s.nodeStore.UpdateNode(nodeID, func(node *types.Node) {
		node.ForcedTags = tags
	})

	if !ok {
		return types.NodeView{}, change.EmptySet, fmt.Errorf("node not found in NodeStore: %d", nodeID)
	}

	return s.persistNodeToDB(n)
}

// SetApprovedRoutes sets the network routes that a node is approved to advertise.
func (s *State) SetApprovedRoutes(nodeID types.NodeID, routes []netip.Prefix) (types.NodeView, change.ChangeSet, error) {
	// TODO(kradalby): In principle we should call the AutoApprove logic here
	// because even if the CLI removes an auto-approved route, it will be added
	// back automatically.
	n, ok := s.nodeStore.UpdateNode(nodeID, func(node *types.Node) {
		node.ApprovedRoutes = routes
	})

	if !ok {
		return types.NodeView{}, change.EmptySet, fmt.Errorf("node not found in NodeStore: %d", nodeID)
	}

	// Persist the node changes to the database
	nodeView, c, err := s.persistNodeToDB(n)
	if err != nil {
		return types.NodeView{}, change.EmptySet, err
	}

	// Update primary routes table based on SubnetRoutes (intersection of announced and approved).
	// The primary routes table is what the mapper uses to generate network maps, so updating it
	// here ensures that route changes are distributed to peers.
	routeChange := s.primaryRoutes.SetRoutes(nodeID, nodeView.AllApprovedRoutes()...)

	// If routes changed or the changeset isn't already a full update, trigger a policy change
	// to ensure all nodes get updated network maps
	if routeChange || !c.IsFull() {
		c = change.PolicyChange()
	}

	return nodeView, c, nil
}

// RenameNode changes the display name of a node.
func (s *State) RenameNode(nodeID types.NodeID, newName string) (types.NodeView, change.ChangeSet, error) {
	if err := util.ValidateHostname(newName); err != nil {
		return types.NodeView{}, change.EmptySet, fmt.Errorf("renaming node: %w", err)
	}

	// Check name uniqueness against NodeStore
	allNodes := s.nodeStore.ListNodes()
	for i := 0; i < allNodes.Len(); i++ {
		node := allNodes.At(i)
		if node.ID() != nodeID && node.AsStruct().GivenName == newName {
			return types.NodeView{}, change.EmptySet, fmt.Errorf("name is not unique: %s", newName)
		}
	}

	// Update NodeStore before database to ensure consistency. The NodeStore update is
	// blocking and will be the source of truth for the batcher. The database update must
	// make the exact same change.
	n, ok := s.nodeStore.UpdateNode(nodeID, func(node *types.Node) {
		node.GivenName = newName
	})

	if !ok {
		return types.NodeView{}, change.EmptySet, fmt.Errorf("node not found in NodeStore: %d", nodeID)
	}

	return s.persistNodeToDB(n)
}

// AssignNodeToUser transfers a node to a different user.
func (s *State) AssignNodeToUser(nodeID types.NodeID, userID types.UserID) (types.NodeView, change.ChangeSet, error) {
	// Validate that both node and user exist
	_, found := s.GetNodeByID(nodeID)
	if !found {
		return types.NodeView{}, change.EmptySet, fmt.Errorf("node not found: %d", nodeID)
	}

	user, err := s.GetUserByID(userID)
	if err != nil {
		return types.NodeView{}, change.EmptySet, fmt.Errorf("user not found: %w", err)
	}

	// Update NodeStore before database to ensure consistency. The NodeStore update is
	// blocking and will be the source of truth for the batcher. The database update must
	// make the exact same change.
	n, ok := s.nodeStore.UpdateNode(nodeID, func(n *types.Node) {
		n.User = *user
		n.UserID = uint(userID)
	})

	if !ok {
		return types.NodeView{}, change.EmptySet, fmt.Errorf("node not found in NodeStore: %d", nodeID)
	}

	return s.persistNodeToDB(n)
}

// BackfillNodeIPs assigns IP addresses to nodes that don't have them.
func (s *State) BackfillNodeIPs() ([]string, error) {
	changes, err := s.db.BackfillNodeIPs(s.ipAlloc)
	if err != nil {
		return nil, err
	}

	// Refresh NodeStore after IP changes to ensure consistency
	if len(changes) > 0 {
		nodes, err := s.db.ListNodes()
		if err != nil {
			return changes, fmt.Errorf("failed to refresh NodeStore after IP backfill: %w", err)
		}

		for _, node := range nodes {
			// Preserve online status and NetInfo when refreshing from database
			existingNode, exists := s.nodeStore.GetNode(node.ID)
			if exists && existingNode.Valid() {
				node.IsOnline = ptr.To(existingNode.IsOnline().Get())

				// TODO(kradalby): We should ensure we use the same hostinfo and node merge semantics
				// when a node re-registers as we do when it sends a map request (UpdateNodeFromMapRequest).

				// Preserve NetInfo from existing node to prevent loss during backfill
				netInfo := netInfoFromMapRequest(node.ID, existingNode.Hostinfo().AsStruct(), node.Hostinfo)
				node.Hostinfo = existingNode.Hostinfo().AsStruct()
				node.Hostinfo.NetInfo = netInfo
			}
			// TODO(kradalby): This should just update the IP addresses, nothing else in the node store.
			// We should avoid PutNode here.
			_ = s.nodeStore.PutNode(*node)
		}
	}

	return changes, nil
}

// ExpireExpiredNodes finds and processes expired nodes since the last check.
// Returns next check time, state update with expired nodes, and whether any were found.
func (s *State) ExpireExpiredNodes(lastCheck time.Time) (time.Time, []change.ChangeSet, bool) {
	// Why capture start time: We need to ensure we don't miss nodes that expire
	// while this function is running by using a consistent timestamp for the next check
	started := time.Now()

	var updates []change.ChangeSet

	for _, node := range s.nodeStore.ListNodes().All() {
		if !node.Valid() {
			continue
		}

		// Why check After(lastCheck): We only want to notify about nodes that
		// expired since the last check to avoid duplicate notifications
		if node.IsExpired() && node.Expiry().Valid() && node.Expiry().Get().After(lastCheck) {
			updates = append(updates, change.KeyExpiry(node.ID(), node.Expiry().Get()))
		}
	}

	if len(updates) > 0 {
		return started, updates, true
	}

	return started, nil, false
}

// SSHPolicy returns the SSH access policy for a node.
func (s *State) SSHPolicy(node types.NodeView) (*tailcfg.SSHPolicy, error) {
	return s.polMan.SSHPolicy(node)
}

// Filter returns the current network filter rules and matches.
func (s *State) Filter() ([]tailcfg.FilterRule, []matcher.Match) {
	return s.polMan.Filter()
}

// FilterForNode returns filter rules for a specific node, handling autogroup:self per-node.
func (s *State) FilterForNode(node types.NodeView) ([]tailcfg.FilterRule, error) {
	return s.polMan.FilterForNode(node)
}

// MatchersForNode returns matchers for peer relationship determination (unreduced).
func (s *State) MatchersForNode(node types.NodeView) ([]matcher.Match, error) {
	return s.polMan.MatchersForNode(node)
}

// NodeCanHaveTag checks if a node is allowed to have a specific tag.
func (s *State) NodeCanHaveTag(node types.NodeView, tag string) bool {
	return s.polMan.NodeCanHaveTag(node, tag)
}

// SetPolicy updates the policy configuration.
func (s *State) SetPolicy(pol []byte) (bool, error) {
	return s.polMan.SetPolicy(pol)
}

// AutoApproveRoutes checks if a node's routes should be auto-approved.
// AutoApproveRoutes checks if any routes should be auto-approved for a node and updates them.
func (s *State) AutoApproveRoutes(nv types.NodeView) bool {
	approved, changed := policy.ApproveRoutesWithPolicy(s.polMan, nv, nv.ApprovedRoutes().AsSlice(), nv.AnnouncedRoutes())
	if changed {
		log.Debug().
			Uint64("node.id", nv.ID().Uint64()).
			Str("node.name", nv.Hostname()).
			Strs("routes.announced", util.PrefixesToString(nv.AnnouncedRoutes())).
			Strs("routes.approved.old", util.PrefixesToString(nv.ApprovedRoutes().AsSlice())).
			Strs("routes.approved.new", util.PrefixesToString(approved)).
			Msg("Single node auto-approval detected route changes")

		// Persist the auto-approved routes to database and NodeStore via SetApprovedRoutes
		// This ensures consistency between database and NodeStore
		_, _, err := s.SetApprovedRoutes(nv.ID(), approved)
		if err != nil {
			log.Error().
				Uint64("node.id", nv.ID().Uint64()).
				Str("node.name", nv.Hostname()).
				Err(err).
				Msg("Failed to persist auto-approved routes")

			return false
		}

		log.Info().Uint64("node.id", nv.ID().Uint64()).Str("node.name", nv.Hostname()).Strs("routes.approved", util.PrefixesToString(approved)).Msg("Routes approved")
	}

	return changed
}

// GetPolicy retrieves the current policy from the database.
func (s *State) GetPolicy() (*types.Policy, error) {
	return s.db.GetPolicy()
}

// SetPolicyInDB stores policy data in the database.
func (s *State) SetPolicyInDB(data string) (*types.Policy, error) {
	return s.db.SetPolicy(data)
}

// SetNodeRoutes sets the primary routes for a node.
func (s *State) SetNodeRoutes(nodeID types.NodeID, routes ...netip.Prefix) change.ChangeSet {
	if s.primaryRoutes.SetRoutes(nodeID, routes...) {
		// Route changes affect packet filters for all nodes, so trigger a policy change
		// to ensure filters are regenerated across the entire network
		return change.PolicyChange()
	}

	return change.EmptySet
}

// GetNodePrimaryRoutes returns the primary routes for a node.
func (s *State) GetNodePrimaryRoutes(nodeID types.NodeID) []netip.Prefix {
	return s.primaryRoutes.PrimaryRoutes(nodeID)
}

// PrimaryRoutesString returns a string representation of all primary routes.
func (s *State) PrimaryRoutesString() string {
	return s.primaryRoutes.String()
}

// ValidateAPIKey checks if an API key is valid and active.
func (s *State) ValidateAPIKey(keyStr string) (bool, error) {
	return s.db.ValidateAPIKey(keyStr)
}

// CreateAPIKey generates a new API key with optional expiration.
func (s *State) CreateAPIKey(expiration *time.Time) (string, *types.APIKey, error) {
	return s.db.CreateAPIKey(expiration)
}

// GetAPIKey retrieves an API key by its prefix.
// Accepts both display format (hskey-api-{12chars}-***) and database format ({12chars}).
func (s *State) GetAPIKey(displayPrefix string) (*types.APIKey, error) {
	// Parse the display prefix to extract the database prefix
	prefix, err := hsdb.ParseAPIKeyPrefix(displayPrefix)
	if err != nil {
		return nil, err
	}

	return s.db.GetAPIKey(prefix)
}

// ExpireAPIKey marks an API key as expired.
func (s *State) ExpireAPIKey(key *types.APIKey) error {
	return s.db.ExpireAPIKey(key)
}

// ListAPIKeys returns all API keys in the system.
func (s *State) ListAPIKeys() ([]types.APIKey, error) {
	return s.db.ListAPIKeys()
}

// DestroyAPIKey permanently removes an API key.
func (s *State) DestroyAPIKey(key types.APIKey) error {
	return s.db.DestroyAPIKey(key)
}

// CreatePreAuthKey generates a new pre-authentication key for a user.
func (s *State) CreatePreAuthKey(userID types.UserID, reusable bool, ephemeral bool, expiration *time.Time, aclTags []string) (*types.PreAuthKeyNew, error) {
	return s.db.CreatePreAuthKey(userID, reusable, ephemeral, expiration, aclTags)
}

// Test helpers for the state layer

// CreateUserForTest creates a test user. This is a convenience wrapper around the database layer.
func (s *State) CreateUserForTest(name ...string) *types.User {
	return s.db.CreateUserForTest(name...)
}

// CreateNodeForTest creates a test node. This is a convenience wrapper around the database layer.
func (s *State) CreateNodeForTest(user *types.User, hostname ...string) *types.Node {
	return s.db.CreateNodeForTest(user, hostname...)
}

// CreateRegisteredNodeForTest creates a test node with allocated IPs. This is a convenience wrapper around the database layer.
func (s *State) CreateRegisteredNodeForTest(user *types.User, hostname ...string) *types.Node {
	return s.db.CreateRegisteredNodeForTest(user, hostname...)
}

// CreateNodesForTest creates multiple test nodes. This is a convenience wrapper around the database layer.
func (s *State) CreateNodesForTest(user *types.User, count int, namePrefix ...string) []*types.Node {
	return s.db.CreateNodesForTest(user, count, namePrefix...)
}

// CreateUsersForTest creates multiple test users. This is a convenience wrapper around the database layer.
func (s *State) CreateUsersForTest(count int, namePrefix ...string) []*types.User {
	return s.db.CreateUsersForTest(count, namePrefix...)
}

// DB returns the underlying database for testing purposes.
func (s *State) DB() *hsdb.HSDatabase {
	return s.db
}

// GetPreAuthKey retrieves a pre-authentication key by ID.
func (s *State) GetPreAuthKey(id string) (*types.PreAuthKey, error) {
	return s.db.GetPreAuthKey(id)
}

// ListPreAuthKeys returns all pre-authentication keys for a user.
func (s *State) ListPreAuthKeys(userID types.UserID) ([]types.PreAuthKey, error) {
	return s.db.ListPreAuthKeys(userID)
}

// ExpirePreAuthKey marks a pre-authentication key as expired.
func (s *State) ExpirePreAuthKey(preAuthKey *types.PreAuthKey) error {
	return s.db.ExpirePreAuthKey(preAuthKey)
}

// GetRegistrationCacheEntry retrieves a node registration from cache.
func (s *State) GetRegistrationCacheEntry(id types.RegistrationID) (*types.RegisterNode, bool) {
	entry, found := s.registrationCache.Get(id)
	if !found {
		return nil, false
	}

	return &entry, true
}

// SetRegistrationCacheEntry stores a node registration in cache.
func (s *State) SetRegistrationCacheEntry(id types.RegistrationID, entry types.RegisterNode) {
	s.registrationCache.Set(id, entry)
}

// logHostinfoValidation logs warnings when hostinfo is nil or has empty hostname.
func logHostinfoValidation(machineKey, nodeKey, username, hostname string, hostinfo *tailcfg.Hostinfo) {
	if hostinfo == nil {
		log.Warn().
			Caller().
			Str("machine.key", machineKey).
			Str("node.key", nodeKey).
			Str("user.name", username).
			Str("generated.hostname", hostname).
			Msg("Registration had nil hostinfo, generated default hostname")
	} else if hostinfo.Hostname == "" {
		log.Warn().
			Caller().
			Str("machine.key", machineKey).
			Str("node.key", nodeKey).
			Str("user.name", username).
			Str("generated.hostname", hostname).
			Msg("Registration had empty hostname, generated default")
	}
}

// preserveNetInfo preserves NetInfo from an existing node for faster DERP connectivity.
// If no existing node is provided, it creates new netinfo from the provided hostinfo.
func preserveNetInfo(existingNode types.NodeView, nodeID types.NodeID, validHostinfo *tailcfg.Hostinfo) *tailcfg.NetInfo {
	var existingHostinfo *tailcfg.Hostinfo
	if existingNode.Valid() {
		existingHostinfo = existingNode.Hostinfo().AsStruct()
	}
	return netInfoFromMapRequest(nodeID, existingHostinfo, validHostinfo)
}

// newNodeParams contains parameters for creating a new node.
type newNodeParams struct {
	User           types.User
	MachineKey     key.MachinePublic
	NodeKey        key.NodePublic
	DiscoKey       key.DiscoPublic
	Hostname       string
	Hostinfo       *tailcfg.Hostinfo
	Endpoints      []netip.AddrPort
	Expiry         *time.Time
	RegisterMethod string

	// Optional: Pre-auth key specific fields
	PreAuthKey *types.PreAuthKey

	// Optional: Existing node for netinfo preservation
	ExistingNodeForNetinfo types.NodeView
}

// createAndSaveNewNode creates a new node, allocates IPs, saves to DB, and adds to NodeStore.
// It preserves netinfo from an existing node if one is provided (for faster DERP connectivity).
func (s *State) createAndSaveNewNode(params newNodeParams) (types.NodeView, error) {
	// Preserve NetInfo from existing node if available
	if params.Hostinfo != nil {
		params.Hostinfo.NetInfo = preserveNetInfo(
			params.ExistingNodeForNetinfo,
			types.NodeID(0),
			params.Hostinfo,
		)
	}

	// Prepare the node for registration
	nodeToRegister := types.Node{
		Hostname:       params.Hostname,
		UserID:         params.User.ID,
		User:           params.User,
		MachineKey:     params.MachineKey,
		NodeKey:        params.NodeKey,
		DiscoKey:       params.DiscoKey,
		Hostinfo:       params.Hostinfo,
		Endpoints:      params.Endpoints,
		LastSeen:       ptr.To(time.Now()),
		RegisterMethod: params.RegisterMethod,
		Expiry:         params.Expiry,
	}

	// Pre-auth key specific fields
	if params.PreAuthKey != nil {
		nodeToRegister.ForcedTags = params.PreAuthKey.Proto().GetAclTags()
		nodeToRegister.AuthKey = params.PreAuthKey
		nodeToRegister.AuthKeyID = &params.PreAuthKey.ID
	}

	// Allocate new IPs
	ipv4, ipv6, err := s.ipAlloc.Next()
	if err != nil {
		return types.NodeView{}, fmt.Errorf("allocating IPs: %w", err)
	}

	nodeToRegister.IPv4 = ipv4
	nodeToRegister.IPv6 = ipv6

	// Ensure unique given name if not set
	if nodeToRegister.GivenName == "" {
		givenName, err := hsdb.EnsureUniqueGivenName(s.db.DB, nodeToRegister.Hostname)
		if err != nil {
			return types.NodeView{}, fmt.Errorf("failed to ensure unique given name: %w", err)
		}
		nodeToRegister.GivenName = givenName
	}

	// New node - database first to get ID, then NodeStore
	savedNode, err := hsdb.Write(s.db.DB, func(tx *gorm.DB) (*types.Node, error) {
		if err := tx.Save(&nodeToRegister).Error; err != nil {
			return nil, fmt.Errorf("failed to save node: %w", err)
		}

		if params.PreAuthKey != nil && !params.PreAuthKey.Reusable {
			err := hsdb.UsePreAuthKey(tx, params.PreAuthKey)
			if err != nil {
				return nil, fmt.Errorf("using pre auth key: %w", err)
			}
		}

		return &nodeToRegister, nil
	})
	if err != nil {
		return types.NodeView{}, err
	}

	// Add to NodeStore after database creates the ID
	return s.nodeStore.PutNode(*savedNode), nil
}

// HandleNodeFromAuthPath handles node registration through authentication flow (like OIDC).
func (s *State) HandleNodeFromAuthPath(
	registrationID types.RegistrationID,
	userID types.UserID,
	expiry *time.Time,
	registrationMethod string,
) (types.NodeView, change.ChangeSet, error) {
	// Get the registration entry from cache
	regEntry, ok := s.GetRegistrationCacheEntry(registrationID)
	if !ok {
		return types.NodeView{}, change.EmptySet, hsdb.ErrNodeNotFoundRegistrationCache
	}

	// Get the user
	user, err := s.db.GetUserByID(userID)
	if err != nil {
		return types.NodeView{}, change.EmptySet, fmt.Errorf("failed to find user: %w", err)
	}

	// Ensure we have a valid hostname from the registration cache entry
	hostname := util.EnsureHostname(
		regEntry.Node.Hostinfo,
		regEntry.Node.MachineKey.String(),
		regEntry.Node.NodeKey.String(),
	)

	// Ensure we have valid hostinfo
	validHostinfo := cmp.Or(regEntry.Node.Hostinfo, &tailcfg.Hostinfo{})
	validHostinfo.Hostname = hostname

	logHostinfoValidation(
		regEntry.Node.MachineKey.ShortString(),
		regEntry.Node.NodeKey.String(),
		user.Username(),
		hostname,
		regEntry.Node.Hostinfo,
	)

	var finalNode types.NodeView

	// Check if node already exists with same machine key for this user
	existingNodeSameUser, existsSameUser := s.nodeStore.GetNodeByMachineKey(regEntry.Node.MachineKey, types.UserID(user.ID))

	// If this node exists for this user, update the node in place.
	if existsSameUser && existingNodeSameUser.Valid() {
		log.Debug().
			Caller().
			Str("registration_id", registrationID.String()).
			Str("user.name", user.Username()).
			Str("registrationMethod", registrationMethod).
			Str("node.name", existingNodeSameUser.Hostname()).
			Uint64("node.id", existingNodeSameUser.ID().Uint64()).
			Msg("Updating existing node registration")

		// Update existing node - NodeStore first, then database
		updatedNodeView, ok := s.nodeStore.UpdateNode(existingNodeSameUser.ID(), func(node *types.Node) {
			node.NodeKey = regEntry.Node.NodeKey
			node.DiscoKey = regEntry.Node.DiscoKey
			node.Hostname = hostname

			// TODO(kradalby): We should ensure we use the same hostinfo and node merge semantics
			// when a node re-registers as we do when it sends a map request (UpdateNodeFromMapRequest).

			// Preserve NetInfo from existing node when re-registering
			node.Hostinfo = validHostinfo
			node.Hostinfo.NetInfo = preserveNetInfo(existingNodeSameUser, existingNodeSameUser.ID(), validHostinfo)

			node.Endpoints = regEntry.Node.Endpoints
			node.RegisterMethod = regEntry.Node.RegisterMethod
			node.IsOnline = ptr.To(false)
			node.LastSeen = ptr.To(time.Now())

			if expiry != nil {
				node.Expiry = expiry
			} else {
				node.Expiry = regEntry.Node.Expiry
			}
		})

		if !ok {
			return types.NodeView{}, change.EmptySet, fmt.Errorf("node not found in NodeStore: %d", existingNodeSameUser.ID())
		}

		_, err = hsdb.Write(s.db.DB, func(tx *gorm.DB) (*types.Node, error) {
			// Use Updates() to preserve fields not modified by UpdateNode.
			err := tx.Updates(updatedNodeView.AsStruct()).Error
			if err != nil {
				return nil, fmt.Errorf("failed to save node: %w", err)
			}
			return nil, nil
		})
		if err != nil {
			return types.NodeView{}, change.EmptySet, err
		}

		log.Trace().
			Caller().
			Str("node.name", updatedNodeView.Hostname()).
			Uint64("node.id", updatedNodeView.ID().Uint64()).
			Str("machine.key", regEntry.Node.MachineKey.ShortString()).
			Str("node.key", updatedNodeView.NodeKey().ShortString()).
			Str("user.name", user.Name).
			Msg("Node re-authorized")

		finalNode = updatedNodeView
	} else {
		// Node does not exist for this user with this machine key
		// Check if node exists with this machine key for a different user (for netinfo preservation)
		existingNodeAnyUser, existsAnyUser := s.nodeStore.GetNodeByMachineKeyAnyUser(regEntry.Node.MachineKey)

		if existsAnyUser && existingNodeAnyUser.Valid() && existingNodeAnyUser.UserID() != user.ID {
			// Node exists but belongs to a different user
			// Create a NEW node for the new user (do not transfer)
			// This allows the same machine to have separate node identities per user
			oldUser := existingNodeAnyUser.User()
			log.Info().
				Caller().
				Str("existing.node.name", existingNodeAnyUser.Hostname()).
				Uint64("existing.node.id", existingNodeAnyUser.ID().Uint64()).
				Str("machine.key", regEntry.Node.MachineKey.ShortString()).
				Str("old.user", oldUser.Username()).
				Str("new.user", user.Username()).
				Str("method", registrationMethod).
				Msg("Creating new node for different user (same machine key exists for another user)")
		}

		// Create a completely new node
		log.Debug().
			Caller().
			Str("registration_id", registrationID.String()).
			Str("user.name", user.Username()).
			Str("registrationMethod", registrationMethod).
			Str("expiresAt", fmt.Sprintf("%v", expiry)).
			Msg("Registering new node from auth callback")

		// Create and save new node
		var err error
		finalNode, err = s.createAndSaveNewNode(newNodeParams{
			User:                   *user,
			MachineKey:             regEntry.Node.MachineKey,
			NodeKey:                regEntry.Node.NodeKey,
			DiscoKey:               regEntry.Node.DiscoKey,
			Hostname:               hostname,
			Hostinfo:               validHostinfo,
			Endpoints:              regEntry.Node.Endpoints,
			Expiry:                 cmp.Or(expiry, regEntry.Node.Expiry),
			RegisterMethod:         registrationMethod,
			ExistingNodeForNetinfo: cmp.Or(existingNodeAnyUser, types.NodeView{}),
		})
		if err != nil {
			return types.NodeView{}, change.EmptySet, err
		}
	}

	// Signal to waiting clients
	regEntry.SendAndClose(finalNode.AsStruct())

	// Delete from registration cache
	s.registrationCache.Delete(registrationID)

	// Update policy managers
	usersChange, err := s.updatePolicyManagerUsers()
	if err != nil {
		return finalNode, change.NodeAdded(finalNode.ID()), fmt.Errorf("failed to update policy manager users: %w", err)
	}

	nodesChange, err := s.updatePolicyManagerNodes()
	if err != nil {
		return finalNode, change.NodeAdded(finalNode.ID()), fmt.Errorf("failed to update policy manager nodes: %w", err)
	}

	var c change.ChangeSet
	if !usersChange.Empty() || !nodesChange.Empty() {
		c = change.PolicyChange()
	} else {
		c = change.NodeAdded(finalNode.ID())
	}

	return finalNode, c, nil
}

// HandleNodeFromPreAuthKey handles node registration using a pre-authentication key.
func (s *State) HandleNodeFromPreAuthKey(
	regReq tailcfg.RegisterRequest,
	machineKey key.MachinePublic,
) (types.NodeView, change.ChangeSet, error) {
	pak, err := s.GetPreAuthKey(regReq.Auth.AuthKey)
	if err != nil {
		return types.NodeView{}, change.EmptySet, err
	}

	// Check if node exists with same machine key before validating the key.
	// For #2830: container restarts send the same pre-auth key which may be used/expired.
	// Skip validation for existing nodes re-registering with the same NodeKey, as the
	// key was only needed for initial authentication. NodeKey rotation requires validation.
	existingNodeSameUser, existsSameUser := s.nodeStore.GetNodeByMachineKey(machineKey, types.UserID(pak.User.ID))

	// Skip validation only if both the AuthKeyID and NodeKey match (not a rotation).
	isExistingNodeReregistering := existsSameUser && existingNodeSameUser.Valid() &&
		existingNodeSameUser.AuthKey().Valid() &&
		existingNodeSameUser.AuthKeyID().Valid() &&
		existingNodeSameUser.AuthKeyID().Get() == pak.ID

	// Check if this is a NodeKey rotation (different NodeKey)
	isNodeKeyRotation := existsSameUser && existingNodeSameUser.Valid() &&
		existingNodeSameUser.NodeKey() != regReq.NodeKey

	if isExistingNodeReregistering && !isNodeKeyRotation {
		// Existing node re-registering with same NodeKey: skip validation.
		// Pre-auth keys are only needed for initial authentication. Critical for
		// containers that run "tailscale up --authkey=KEY" on every restart.
		log.Debug().
			Caller().
			Uint64("node.id", existingNodeSameUser.ID().Uint64()).
			Str("node.name", existingNodeSameUser.Hostname()).
			Str("machine.key", machineKey.ShortString()).
			Str("node.key.existing", existingNodeSameUser.NodeKey().ShortString()).
			Str("node.key.request", regReq.NodeKey.ShortString()).
			Uint64("authkey.id", pak.ID).
			Bool("authkey.used", pak.Used).
			Bool("authkey.expired", pak.Expiration != nil && pak.Expiration.Before(time.Now())).
			Bool("authkey.reusable", pak.Reusable).
			Bool("nodekey.rotation", isNodeKeyRotation).
			Msg("Existing node re-registering with same NodeKey and auth key, skipping validation")

	} else {
		// New node or NodeKey rotation: require valid auth key.
		err = pak.Validate()
		if err != nil {
			return types.NodeView{}, change.EmptySet, err
		}
	}

	// Ensure we have a valid hostname - handle nil/empty cases
	hostname := util.EnsureHostname(
		regReq.Hostinfo,
		machineKey.String(),
		regReq.NodeKey.String(),
	)

	// Ensure we have valid hostinfo
	validHostinfo := cmp.Or(regReq.Hostinfo, &tailcfg.Hostinfo{})
	validHostinfo.Hostname = hostname

	logHostinfoValidation(
		machineKey.ShortString(),
		regReq.NodeKey.ShortString(),
		pak.User.Username(),
		hostname,
		regReq.Hostinfo,
	)

	log.Debug().
		Caller().
		Str("node.name", hostname).
		Str("machine.key", machineKey.ShortString()).
		Str("node.key", regReq.NodeKey.ShortString()).
		Str("user.name", pak.User.Username()).
		Msg("Registering node with pre-auth key")

	var finalNode types.NodeView

	// If this node exists for this user, update the node in place.
	if existsSameUser && existingNodeSameUser.Valid() {
		log.Trace().
			Caller().
			Str("node.name", existingNodeSameUser.Hostname()).
			Uint64("node.id", existingNodeSameUser.ID().Uint64()).
			Str("machine.key", machineKey.ShortString()).
			Str("node.key", existingNodeSameUser.NodeKey().ShortString()).
			Str("user.name", pak.User.Username()).
			Msg("Node re-registering with existing machine key and user, updating in place")

		// Update existing node - NodeStore first, then database
		updatedNodeView, ok := s.nodeStore.UpdateNode(existingNodeSameUser.ID(), func(node *types.Node) {
			node.NodeKey = regReq.NodeKey
			node.Hostname = hostname

			// TODO(kradalby): We should ensure we use the same hostinfo and node merge semantics
			// when a node re-registers as we do when it sends a map request (UpdateNodeFromMapRequest).

			// Preserve NetInfo from existing node when re-registering
			node.Hostinfo = validHostinfo
			node.Hostinfo.NetInfo = preserveNetInfo(existingNodeSameUser, existingNodeSameUser.ID(), validHostinfo)

			node.RegisterMethod = util.RegisterMethodAuthKey

			// TODO(kradalby): This might need a rework as part of #2417
			node.ForcedTags = pak.Proto().GetAclTags()
			node.AuthKey = pak
			node.AuthKeyID = &pak.ID
			node.IsOnline = ptr.To(false)
			node.LastSeen = ptr.To(time.Now())

			// Update expiry, if it is zero, it means that the node will
			// not have an expiry anymore. If it is non-zero, we set that.
			node.Expiry = &regReq.Expiry
		})

		if !ok {
			return types.NodeView{}, change.EmptySet, fmt.Errorf("node not found in NodeStore: %d", existingNodeSameUser.ID())
		}

		_, err = hsdb.Write(s.db.DB, func(tx *gorm.DB) (*types.Node, error) {
			// Use Updates() to preserve fields not modified by UpdateNode.
			err := tx.Updates(updatedNodeView.AsStruct()).Error
			if err != nil {
				return nil, fmt.Errorf("failed to save node: %w", err)
			}

			if !pak.Reusable {
				err = hsdb.UsePreAuthKey(tx, pak)
				if err != nil {
					return nil, fmt.Errorf("using pre auth key: %w", err)
				}
			}

			return nil, nil
		})
		if err != nil {
			return types.NodeView{}, change.EmptySet, fmt.Errorf("writing node to database: %w", err)
		}

		log.Trace().
			Caller().
			Str("node.name", updatedNodeView.Hostname()).
			Uint64("node.id", updatedNodeView.ID().Uint64()).
			Str("machine.key", machineKey.ShortString()).
			Str("node.key", updatedNodeView.NodeKey().ShortString()).
			Str("user.name", pak.User.Username()).
			Msg("Node re-authorized")

		finalNode = updatedNodeView
	} else {
		// Node does not exist for this user with this machine key
		// Check if node exists with this machine key for a different user
		existingNodeAnyUser, existsAnyUser := s.nodeStore.GetNodeByMachineKeyAnyUser(machineKey)

		if existsAnyUser && existingNodeAnyUser.Valid() && existingNodeAnyUser.UserID() != pak.User.ID {
			// Node exists but belongs to a different user
			// Create a NEW node for the new user (do not transfer)
			// This allows the same machine to have separate node identities per user
			oldUser := existingNodeAnyUser.User()
			log.Info().
				Caller().
				Str("existing.node.name", existingNodeAnyUser.Hostname()).
				Uint64("existing.node.id", existingNodeAnyUser.ID().Uint64()).
				Str("machine.key", machineKey.ShortString()).
				Str("old.user", oldUser.Username()).
				Str("new.user", pak.User.Username()).
				Msg("Creating new node for different user (same machine key exists for another user)")
		}

		// This is a new node for this user - create it
		// (Either completely new, or new for this user while existing for another user)

		// Create and save new node
		var err error
		finalNode, err = s.createAndSaveNewNode(newNodeParams{
			User:                   pak.User,
			MachineKey:             machineKey,
			NodeKey:                regReq.NodeKey,
			DiscoKey:               key.DiscoPublic{}, // DiscoKey not available in RegisterRequest
			Hostname:               hostname,
			Hostinfo:               validHostinfo,
			Endpoints:              nil, // Endpoints not available in RegisterRequest
			Expiry:                 &regReq.Expiry,
			RegisterMethod:         util.RegisterMethodAuthKey,
			PreAuthKey:             pak,
			ExistingNodeForNetinfo: cmp.Or(existingNodeAnyUser, types.NodeView{}),
		})
		if err != nil {
			return types.NodeView{}, change.EmptySet, fmt.Errorf("creating new node: %w", err)
		}
	}

	// Update policy managers
	usersChange, err := s.updatePolicyManagerUsers()
	if err != nil {
		return finalNode, change.NodeAdded(finalNode.ID()), fmt.Errorf("failed to update policy manager users: %w", err)
	}

	nodesChange, err := s.updatePolicyManagerNodes()
	if err != nil {
		return finalNode, change.NodeAdded(finalNode.ID()), fmt.Errorf("failed to update policy manager nodes: %w", err)
	}

	var c change.ChangeSet
	if !usersChange.Empty() || !nodesChange.Empty() {
		c = change.PolicyChange()
	} else {
		c = change.NodeAdded(finalNode.ID())
	}

	return finalNode, c, nil
}

// updatePolicyManagerUsers updates the policy manager with current users.
// Returns true if the policy changed and notifications should be sent.
// TODO(kradalby): This is a temporary stepping stone, ultimately we should
// have the list already available so it could go much quicker. Alternatively
// the policy manager could have a remove or add list for users.
// updatePolicyManagerUsers refreshes the policy manager with current user data.
func (s *State) updatePolicyManagerUsers() (change.ChangeSet, error) {
	users, err := s.ListAllUsers()
	if err != nil {
		return change.EmptySet, fmt.Errorf("listing users for policy update: %w", err)
	}

	log.Debug().Caller().Int("user.count", len(users)).Msg("Policy manager user update initiated because user list modification detected")

	changed, err := s.polMan.SetUsers(users)
	if err != nil {
		return change.EmptySet, fmt.Errorf("updating policy manager users: %w", err)
	}

	log.Debug().Caller().Bool("policy.changed", changed).Msg("Policy manager user update completed because SetUsers operation finished")

	if changed {
		return change.PolicyChange(), nil
	}

	return change.EmptySet, nil
}

// updatePolicyManagerNodes updates the policy manager with current nodes.
// Returns true if the policy changed and notifications should be sent.
// TODO(kradalby): This is a temporary stepping stone, ultimately we should
// have the list already available so it could go much quicker. Alternatively
// the policy manager could have a remove or add list for nodes.
// updatePolicyManagerNodes refreshes the policy manager with current node data.
func (s *State) updatePolicyManagerNodes() (change.ChangeSet, error) {
	nodes := s.ListNodes()

	changed, err := s.polMan.SetNodes(nodes)
	if err != nil {
		return change.EmptySet, fmt.Errorf("updating policy manager nodes: %w", err)
	}

	if changed {
		return change.PolicyChange(), nil
	}

	return change.EmptySet, nil
}

// PingDB checks if the database connection is healthy.
func (s *State) PingDB(ctx context.Context) error {
	return s.db.PingDB(ctx)
}

// autoApproveNodes mass approves routes on all nodes. It is _only_ intended for
// use when the policy is replaced. It is not sending or reporting any changes
// or updates as we send full updates after replacing the policy.
// TODO(kradalby): This is kind of messy, maybe this is another +1
// for an event bus. See example comments here.
// autoApproveNodes automatically approves nodes based on policy rules.
func (s *State) autoApproveNodes() ([]change.ChangeSet, error) {
	nodes := s.ListNodes()

	// Approve routes concurrently, this should make it likely
	// that the writes end in the same batch in the nodestore write.
	var errg errgroup.Group
	var cs []change.ChangeSet
	var mu sync.Mutex
	for _, nv := range nodes.All() {
		errg.Go(func() error {
			approved, changed := policy.ApproveRoutesWithPolicy(s.polMan, nv, nv.ApprovedRoutes().AsSlice(), nv.AnnouncedRoutes())
			if changed {
				log.Debug().
					Uint64("node.id", nv.ID().Uint64()).
					Str("node.name", nv.Hostname()).
					Strs("routes.approved.old", util.PrefixesToString(nv.ApprovedRoutes().AsSlice())).
					Strs("routes.approved.new", util.PrefixesToString(approved)).
					Msg("Routes auto-approved by policy")

				_, c, err := s.SetApprovedRoutes(nv.ID(), approved)
				if err != nil {
					return err
				}

				mu.Lock()
				cs = append(cs, c)
				mu.Unlock()
			}

			return nil
		})
	}

	err := errg.Wait()
	if err != nil {
		return nil, err
	}

	return cs, nil
}

// UpdateNodeFromMapRequest processes a MapRequest and updates the node.
// TODO(kradalby): This is essentially a patch update that could be sent directly to nodes,
// which means we could shortcut the whole change thing if there are no other important updates.
// When a field is added to this function, remember to also add it to:
// - node.PeerChangeFromMapRequest
// - node.ApplyPeerChange
// - logTracePeerChange in poll.go.
func (s *State) UpdateNodeFromMapRequest(id types.NodeID, req tailcfg.MapRequest) (change.ChangeSet, error) {
	log.Trace().
		Caller().
		Uint64("node.id", id.Uint64()).
		Interface("request", req).
		Msg("Processing MapRequest for node")

	var routeChange bool
	var hostinfoChanged bool
	var needsRouteApproval bool
	// We need to ensure we update the node as it is in the NodeStore at
	// the time of the request.
	updatedNode, ok := s.nodeStore.UpdateNode(id, func(currentNode *types.Node) {
		peerChange := currentNode.PeerChangeFromMapRequest(req)
		hostinfoChanged = !hostinfoEqual(currentNode.View(), req.Hostinfo)

		// Get the correct NetInfo to use
		netInfo := netInfoFromMapRequest(id, currentNode.Hostinfo, req.Hostinfo)
		if req.Hostinfo != nil {
			req.Hostinfo.NetInfo = netInfo
		} else {
			req.Hostinfo = &tailcfg.Hostinfo{NetInfo: netInfo}
		}

		// Re-check hostinfoChanged after potential NetInfo preservation
		hostinfoChanged = !hostinfoEqual(currentNode.View(), req.Hostinfo)

		// If there is no changes and nothing to save,
		// return early.
		if peerChangeEmpty(peerChange) && !hostinfoChanged {
			return
		}

		// Calculate route approval before NodeStore update to avoid calling View() inside callback
		var autoApprovedRoutes []netip.Prefix
		var hasNewRoutes bool
		if hi := req.Hostinfo; hi != nil {
			hasNewRoutes = len(hi.RoutableIPs) > 0
		}
		needsRouteApproval = hostinfoChanged && (routesChanged(currentNode.View(), req.Hostinfo) || (hasNewRoutes && len(currentNode.ApprovedRoutes) == 0))
		if needsRouteApproval {
			// Extract announced routes from request
			var announcedRoutes []netip.Prefix
			if req.Hostinfo != nil {
				announcedRoutes = req.Hostinfo.RoutableIPs
			}

			// Apply policy-based auto-approval if routes are announced
			if len(announcedRoutes) > 0 {
				autoApprovedRoutes, routeChange = policy.ApproveRoutesWithPolicy(
					s.polMan,
					currentNode.View(),
					currentNode.ApprovedRoutes,
					announcedRoutes,
				)
			}
		}

		// Log when routes change but approval doesn't
		if hostinfoChanged && !routeChange {
			if hi := req.Hostinfo; hi != nil {
				if routesChanged(currentNode.View(), hi) {
					log.Debug().
						Caller().
						Uint64("node.id", id.Uint64()).
						Strs("oldAnnouncedRoutes", util.PrefixesToString(currentNode.AnnouncedRoutes())).
						Strs("newAnnouncedRoutes", util.PrefixesToString(hi.RoutableIPs)).
						Strs("approvedRoutes", util.PrefixesToString(currentNode.ApprovedRoutes)).
						Bool("routeChange", routeChange).
						Msg("announced routes changed but approved routes did not")
				}
			}
		}

		currentNode.ApplyPeerChange(&peerChange)

		if hostinfoChanged {
			// The node might not set NetInfo if it has not changed and if
			// the full HostInfo object is overwritten, the information is lost.
			// If there is no NetInfo, keep the previous one.
			// From 1.66 the client only sends it if changed:
			// https://github.com/tailscale/tailscale/commit/e1011f138737286ecf5123ff887a7a5800d129a2
			// TODO(kradalby): evaluate if we need better comparing of hostinfo
			// before we take the changes.
			// NetInfo preservation has already been handled above before early return check
			currentNode.Hostinfo = req.Hostinfo
			currentNode.ApplyHostnameFromHostInfo(req.Hostinfo)

			if routeChange {
				// Apply pre-calculated route approval
				// Always apply the route approval result to ensure consistency,
				// regardless of whether the policy evaluation detected changes.
				// This fixes the bug where routes weren't properly cleared when
				// auto-approvers were removed from the policy.
				log.Info().
					Uint64("node.id", id.Uint64()).
					Strs("oldApprovedRoutes", util.PrefixesToString(currentNode.ApprovedRoutes)).
					Strs("newApprovedRoutes", util.PrefixesToString(autoApprovedRoutes)).
					Bool("routeChanged", routeChange).
					Msg("applying route approval results")
				currentNode.ApprovedRoutes = autoApprovedRoutes
			}
		}
	})

	if !ok {
		return change.EmptySet, fmt.Errorf("node not found in NodeStore: %d", id)
	}

	nodeRouteChange := change.EmptySet

	// Handle route changes after NodeStore update
	// We need to update node routes if either:
	// 1. The approved routes changed (routeChange is true), OR
	// 2. The announced routes changed (even if approved routes stayed the same)
	// This is because SubnetRoutes is the intersection of announced AND approved routes.
	needsRouteUpdate := false
	var routesChangedButNotApproved bool
	if hostinfoChanged && needsRouteApproval && !routeChange {
		if hi := req.Hostinfo; hi != nil {
			routesChangedButNotApproved = true
		}
	}
	if routeChange {
		needsRouteUpdate = true
		log.Debug().
			Caller().
			Uint64("node.id", id.Uint64()).
			Msg("updating routes because approved routes changed")
	} else if routesChangedButNotApproved {
		needsRouteUpdate = true
		log.Debug().
			Caller().
			Uint64("node.id", id.Uint64()).
			Msg("updating routes because announced routes changed but approved routes did not")
	}

	if needsRouteUpdate {
		// SetNodeRoutes sets the active/distributed routes, so we must use AllApprovedRoutes()
		// which returns only the intersection of announced AND approved routes.
		// Using AnnouncedRoutes() would bypass the security model and auto-approve everything.
		log.Debug().
			Caller().
			Uint64("node.id", id.Uint64()).
			Strs("announcedRoutes", util.PrefixesToString(updatedNode.AnnouncedRoutes())).
			Strs("approvedRoutes", util.PrefixesToString(updatedNode.ApprovedRoutes().AsSlice())).
			Strs("allApprovedRoutes", util.PrefixesToString(updatedNode.AllApprovedRoutes())).
			Msg("updating node routes for distribution")
		nodeRouteChange = s.SetNodeRoutes(id, updatedNode.AllApprovedRoutes()...)
	}

	_, policyChange, err := s.persistNodeToDB(updatedNode)
	if err != nil {
		return change.EmptySet, fmt.Errorf("saving to database: %w", err)
	}

	if policyChange.IsFull() {
		return policyChange, nil
	}
	if !nodeRouteChange.Empty() {
		return nodeRouteChange, nil
	}

	return change.NodeAdded(id), nil
}

func hostinfoEqual(oldNode types.NodeView, new *tailcfg.Hostinfo) bool {
	if !oldNode.Valid() && new == nil {
		return true
	}
	if !oldNode.Valid() || new == nil {
		return false
	}
	old := oldNode.AsStruct().Hostinfo

	return old.Equal(new)
}

func routesChanged(oldNode types.NodeView, new *tailcfg.Hostinfo) bool {
	var oldRoutes []netip.Prefix
	if oldNode.Valid() && oldNode.AsStruct().Hostinfo != nil {
		oldRoutes = oldNode.AsStruct().Hostinfo.RoutableIPs
	}

	newRoutes := new.RoutableIPs
	if newRoutes == nil {
		newRoutes = []netip.Prefix{}
	}

	tsaddr.SortPrefixes(oldRoutes)
	tsaddr.SortPrefixes(newRoutes)

	return !slices.Equal(oldRoutes, newRoutes)
}

func peerChangeEmpty(peerChange tailcfg.PeerChange) bool {
	return peerChange.Key == nil &&
		peerChange.DiscoKey == nil &&
		peerChange.Online == nil &&
		peerChange.Endpoints == nil &&
		peerChange.DERPRegion == 0 &&
		peerChange.LastSeen == nil &&
		peerChange.KeyExpiry == nil
}<|MERGE_RESOLUTION|>--- conflicted
+++ resolved
@@ -142,16 +142,10 @@
 		return nil, fmt.Errorf("init policy manager: %w", err)
 	}
 
-<<<<<<< HEAD
-	nodeStore := NewNodeStore(nodes, wgPeers, connections, func(nodes []types.NodeView) map[types.NodeID][]types.NodeView {
-		_, matchers := polMan.Filter()
-		return policy.BuildPeerMap(views.SliceOf(nodes), matchers)
-=======
 	// PolicyManager.BuildPeerMap handles both global and per-node filter complexity.
 	// This moves the complex peer relationship logic into the policy package where it belongs.
-	nodeStore := NewNodeStore(nodes, func(nodes []types.NodeView) map[types.NodeID][]types.NodeView {
+	nodeStore := NewNodeStore(nodes, wgPeers, connections, func(nodes []types.NodeView) map[types.NodeID][]types.NodeView {
 		return polMan.BuildPeerMap(views.SliceOf(nodes))
->>>>>>> 8394e709
 	})
 	nodeStore.Start()
 
@@ -619,8 +613,6 @@
 // CreateWireGuardOnlyPeer creates a new WireGuard-only peer, allocating IP addresses
 // for it and storing it in the database and NodeStore cache.
 func (s *State) CreateWireGuardOnlyPeer(peer *types.WireGuardOnlyPeer) error {
-	s.mu.Lock()
-	defer s.mu.Unlock()
 
 	ipv4, ipv6, err := s.ipAlloc.Next()
 	if err != nil {
