// Package state provides core state management for Headscale, coordinating
// between subsystems like database, IP allocation, policy management, and DERP routing.

package state

import (
	"cmp"
	"context"
	"errors"
	"fmt"
	"io"
	"net/netip"
	"os"
	"slices"
	"sync"
	"sync/atomic"
	"time"

	hsdb "github.com/juanfont/headscale/hscontrol/db"
	"github.com/juanfont/headscale/hscontrol/policy"
	"github.com/juanfont/headscale/hscontrol/policy/matcher"
	"github.com/juanfont/headscale/hscontrol/routes"
	"github.com/juanfont/headscale/hscontrol/types"
	"github.com/juanfont/headscale/hscontrol/types/change"
	"github.com/juanfont/headscale/hscontrol/util"
	"github.com/rs/zerolog/log"
	"golang.org/x/sync/errgroup"
	"gorm.io/gorm"
	"tailscale.com/net/tsaddr"
	"tailscale.com/tailcfg"
	"tailscale.com/types/key"
	"tailscale.com/types/ptr"
	"tailscale.com/types/views"
	zcache "zgo.at/zcache/v2"
)

const (
	// registerCacheExpiration defines how long node registration entries remain in cache.
	registerCacheExpiration = time.Minute * 15

	// registerCacheCleanup defines the interval for cleaning up expired cache entries.
	registerCacheCleanup = time.Minute * 20

	// defaultNodeStoreBatchSize is the default number of write operations to batch
	// before rebuilding the in-memory node snapshot.
	defaultNodeStoreBatchSize = 100

	// defaultNodeStoreBatchTimeout is the default maximum time to wait before
	// processing a partial batch of node operations.
	defaultNodeStoreBatchTimeout = 500 * time.Millisecond
)

// ErrUnsupportedPolicyMode is returned for invalid policy modes. Valid modes are "file" and "db".
var ErrUnsupportedPolicyMode = errors.New("unsupported policy mode")

// ErrNodeNotFound is returned when a node cannot be found by its ID.
var ErrNodeNotFound = errors.New("node not found")

// State manages Headscale's core state, coordinating between database, policy management,
// IP allocation, and DERP routing. All methods are thread-safe.
type State struct {
	// cfg holds the current Headscale configuration
	cfg *types.Config

	// nodeStore provides an in-memory cache for nodes.
	nodeStore *NodeStore

	// subsystem keeping state
	// db provides persistent storage and database operations
	db *hsdb.HSDatabase
	// ipAlloc manages IP address allocation for nodes
	ipAlloc *hsdb.IPAllocator
	// derpMap contains the current DERP relay configuration
	derpMap atomic.Pointer[tailcfg.DERPMap]
	// polMan handles policy evaluation and management
	polMan policy.PolicyManager
	// registrationCache caches node registration data to reduce database load
	registrationCache *zcache.Cache[types.RegistrationID, types.RegisterNode]
	// primaryRoutes tracks primary route assignments for nodes
	primaryRoutes *routes.PrimaryRoutes
}

// NewState creates and initializes a new State instance, setting up the database,
// IP allocator, DERP map, policy manager, and loading existing users and nodes.
func NewState(cfg *types.Config) (*State, error) {
	cacheExpiration := registerCacheExpiration
	if cfg.Tuning.RegisterCacheExpiration != 0 {
		cacheExpiration = cfg.Tuning.RegisterCacheExpiration
	}

	cacheCleanup := registerCacheCleanup
	if cfg.Tuning.RegisterCacheCleanup != 0 {
		cacheCleanup = cfg.Tuning.RegisterCacheCleanup
	}

	registrationCache := zcache.New[types.RegistrationID, types.RegisterNode](
		cacheExpiration,
		cacheCleanup,
	)

	registrationCache.OnEvicted(
		func(id types.RegistrationID, rn types.RegisterNode) {
			rn.SendAndClose(nil)
		},
	)

	db, err := hsdb.NewHeadscaleDatabase(
		cfg.Database,
		cfg.BaseDomain,
		registrationCache,
	)
	if err != nil {
		return nil, fmt.Errorf("init database: %w", err)
	}

	ipAlloc, err := hsdb.NewIPAllocator(db, cfg.PrefixV4, cfg.PrefixV6, cfg.IPAllocation)
	if err != nil {
		return nil, fmt.Errorf("init ip allocatior: %w", err)
	}

	nodes, err := db.ListNodes()
	if err != nil {
		return nil, fmt.Errorf("loading nodes: %w", err)
	}

	// On startup, all nodes should be marked as offline until they reconnect
	// This ensures we don't have stale online status from previous runs
	for _, node := range nodes {
		node.IsOnline = ptr.To(false)
	}
	users, err := db.ListUsers()
	if err != nil {
		return nil, fmt.Errorf("loading users: %w", err)
	}

	pol, err := policyBytes(db, cfg)
	if err != nil {
		return nil, fmt.Errorf("loading policy: %w", err)
	}

	polMan, err := policy.NewPolicyManager(pol, users, nodes.ViewSlice())
	if err != nil {
		return nil, fmt.Errorf("init policy manager: %w", err)
	}

	// Apply defaults for NodeStore batch configuration if not set.
	// This ensures tests that create Config directly (without viper) still work.
	batchSize := cfg.Tuning.NodeStoreBatchSize
	if batchSize == 0 {
		batchSize = defaultNodeStoreBatchSize
	}
	batchTimeout := cfg.Tuning.NodeStoreBatchTimeout
	if batchTimeout == 0 {
		batchTimeout = defaultNodeStoreBatchTimeout
	}

	// PolicyManager.BuildPeerMap handles both global and per-node filter complexity.
	// This moves the complex peer relationship logic into the policy package where it belongs.
	nodeStore := NewNodeStore(
		nodes,
		func(nodes []types.NodeView) map[types.NodeID][]types.NodeView {
			return polMan.BuildPeerMap(views.SliceOf(nodes))
		},
		batchSize,
		batchTimeout,
	)
	nodeStore.Start()

	return &State{
		cfg: cfg,

		db:                db,
		ipAlloc:           ipAlloc,
		polMan:            polMan,
		registrationCache: registrationCache,
		primaryRoutes:     routes.New(),
		nodeStore:         nodeStore,
	}, nil
}

// Close gracefully shuts down the State instance and releases all resources.
func (s *State) Close() error {
	s.nodeStore.Stop()

	if err := s.db.Close(); err != nil {
		return fmt.Errorf("closing database: %w", err)
	}

	return nil
}

// policyBytes loads policy configuration from file or database based on the configured mode.
// Returns nil if no policy is configured, which is valid.
func policyBytes(db *hsdb.HSDatabase, cfg *types.Config) ([]byte, error) {
	switch cfg.Policy.Mode {
	case types.PolicyModeFile:
		path := cfg.Policy.Path

		// It is fine to start headscale without a policy file.
		if len(path) == 0 {
			return nil, nil
		}

		absPath := util.AbsolutePathFromConfigPath(path)
		policyFile, err := os.Open(absPath)
		if err != nil {
			return nil, err
		}
		defer policyFile.Close()

		return io.ReadAll(policyFile)

	case types.PolicyModeDB:
		p, err := db.GetPolicy()
		if err != nil {
			if errors.Is(err, types.ErrPolicyNotFound) {
				return nil, nil
			}

			return nil, err
		}

		if p.Data == "" {
			return nil, nil
		}

		return []byte(p.Data), err
	}

	return nil, fmt.Errorf("%w: %s", ErrUnsupportedPolicyMode, cfg.Policy.Mode)
}

// SetDERPMap updates the DERP relay configuration.
func (s *State) SetDERPMap(dm *tailcfg.DERPMap) {
	s.derpMap.Store(dm)
}

// DERPMap returns the current DERP relay configuration for peer-to-peer connectivity.
func (s *State) DERPMap() tailcfg.DERPMapView {
	return s.derpMap.Load().View()
}

// ReloadPolicy reloads the access control policy and triggers auto-approval if changed.
// Returns true if the policy changed.
func (s *State) ReloadPolicy() ([]change.ChangeSet, error) {
	pol, err := policyBytes(s.db, s.cfg)
	if err != nil {
		return nil, fmt.Errorf("loading policy: %w", err)
	}

	policyChanged, err := s.polMan.SetPolicy(pol)
	if err != nil {
		return nil, fmt.Errorf("setting policy: %w", err)
	}

	// Rebuild peer maps after policy changes because the peersFunc in NodeStore
	// uses the PolicyManager's filters. Without this, nodes won't see newly allowed
	// peers until a node is added/removed, causing autogroup:self policies to not
	// propagate correctly when switching between policy types.
	s.nodeStore.RebuildPeerMaps()

	cs := []change.ChangeSet{change.PolicyChange()}

	// Always call autoApproveNodes during policy reload, regardless of whether
	// the policy content has changed. This ensures that routes are re-evaluated
	// when they might have been manually disabled but could now be auto-approved
	// with the current policy.
	rcs, err := s.autoApproveNodes()
	if err != nil {
		return nil, fmt.Errorf("auto approving nodes: %w", err)
	}

	// TODO(kradalby): These changes can probably be safely ignored.
	// If the PolicyChange is happening, that will lead to a full update
	// meaning that we do not need to send individual route changes.
	cs = append(cs, rcs...)

	if len(rcs) > 0 || policyChanged {
		log.Info().
			Bool("policy.changed", policyChanged).
			Int("route.changes", len(rcs)).
			Int("total.changes", len(cs)).
			Msg("Policy reload completed with changes")
	}

	return cs, nil
}

// CreateUser creates a new user and updates the policy manager.
// Returns the created user, change set, and any error.
func (s *State) CreateUser(user types.User) (*types.User, change.ChangeSet, error) {
	if err := s.db.DB.Save(&user).Error; err != nil {
		return nil, change.EmptySet, fmt.Errorf("creating user: %w", err)
	}

	// Check if policy manager needs updating
	c, err := s.updatePolicyManagerUsers()
	if err != nil {
		// Log the error but don't fail the user creation
		return &user, change.EmptySet, fmt.Errorf("failed to update policy manager after user creation: %w", err)
	}

	// Even if the policy manager doesn't detect a filter change, SSH policies
	// might now be resolvable when they weren't before. If there are existing
	// nodes, we should send a policy change to ensure they get updated SSH policies.
	// TODO(kradalby): detect this, or rebuild all SSH policies so we can determine
	// this upstream.
	if c.Empty() {
		c = change.PolicyChange()
	}

	log.Info().Str("user.name", user.Name).Msg("User created")

	return &user, c, nil
}

// UpdateUser modifies an existing user using the provided update function within a transaction.
// Returns the updated user, change set, and any error.
func (s *State) UpdateUser(userID types.UserID, updateFn func(*types.User) error) (*types.User, change.ChangeSet, error) {
	user, err := hsdb.Write(s.db.DB, func(tx *gorm.DB) (*types.User, error) {
		user, err := hsdb.GetUserByID(tx, userID)
		if err != nil {
			return nil, err
		}

		if err := updateFn(user); err != nil {
			return nil, err
		}

		// Use Updates() to only update modified fields, preserving unchanged values.
		err = tx.Updates(user).Error
		if err != nil {
			return nil, fmt.Errorf("updating user: %w", err)
		}

		return user, nil
	})
	if err != nil {
		return nil, change.EmptySet, err
	}

	// Check if policy manager needs updating
	c, err := s.updatePolicyManagerUsers()
	if err != nil {
		return user, change.EmptySet, fmt.Errorf("failed to update policy manager after user update: %w", err)
	}

	// TODO(kradalby): We might want to update nodestore with the user data

	return user, c, nil
}

// DeleteUser permanently removes a user and all associated data (nodes, API keys, etc).
// This operation is irreversible.
func (s *State) DeleteUser(userID types.UserID) error {
	return s.db.DestroyUser(userID)
}

// RenameUser changes a user's name. The new name must be unique.
func (s *State) RenameUser(userID types.UserID, newName string) (*types.User, change.ChangeSet, error) {
	return s.UpdateUser(userID, func(user *types.User) error {
		user.Name = newName
		return nil
	})
}

// GetUserByID retrieves a user by ID.
func (s *State) GetUserByID(userID types.UserID) (*types.User, error) {
	return s.db.GetUserByID(userID)
}

// GetUserByName retrieves a user by name.
func (s *State) GetUserByName(name string) (*types.User, error) {
	return s.db.GetUserByName(name)
}

// GetUserByOIDCIdentifier retrieves a user by their OIDC identifier.
func (s *State) GetUserByOIDCIdentifier(id string) (*types.User, error) {
	return s.db.GetUserByOIDCIdentifier(id)
}

// ListUsersWithFilter retrieves users matching the specified filter criteria.
func (s *State) ListUsersWithFilter(filter *types.User) ([]types.User, error) {
	return s.db.ListUsers(filter)
}

// ListAllUsers retrieves all users in the system.
func (s *State) ListAllUsers() ([]types.User, error) {
	return s.db.ListUsers()
}

// persistNodeToDB saves the given node state to the database.
// This function must receive the exact node state to save to ensure consistency between
// NodeStore and the database. It verifies the node still exists in NodeStore to prevent
// race conditions where a node might be deleted between UpdateNode returning and
// persistNodeToDB being called.
func (s *State) persistNodeToDB(node types.NodeView) (types.NodeView, change.ChangeSet, error) {
	if !node.Valid() {
		return types.NodeView{}, change.EmptySet, fmt.Errorf("invalid node view provided")
	}

	// Verify the node still exists in NodeStore before persisting to database.
	// Without this check, we could hit a race condition where UpdateNode returns a valid
	// node from a batch update, then the node gets deleted (e.g., ephemeral node logout),
	// and persistNodeToDB would incorrectly re-insert the deleted node into the database.
	_, exists := s.nodeStore.GetNode(node.ID())
	if !exists {
		log.Warn().
			Uint64("node.id", node.ID().Uint64()).
			Str("node.name", node.Hostname()).
			Bool("is_ephemeral", node.IsEphemeral()).
			Msg("Node no longer exists in NodeStore, skipping database persist to prevent race condition")
		return types.NodeView{}, change.EmptySet, fmt.Errorf("node %d no longer exists in NodeStore, skipping database persist", node.ID())
	}

	nodePtr := node.AsStruct()

	// Use Omit("expiry") to prevent overwriting expiry during MapRequest updates.
	// Expiry should only be updated through explicit SetNodeExpiry calls or re-registration.
	// See: https://github.com/juanfont/headscale/issues/2862
	err := s.db.DB.Omit("expiry").Updates(nodePtr).Error
	if err != nil {
		return types.NodeView{}, change.EmptySet, fmt.Errorf("saving node: %w", err)
	}

	// Check if policy manager needs updating
	c, err := s.updatePolicyManagerNodes()
	if err != nil {
		return nodePtr.View(), change.EmptySet, fmt.Errorf("failed to update policy manager after node save: %w", err)
	}

	if c.Empty() {
		c = change.NodeAdded(node.ID())
	}

	return node, c, nil
}

func (s *State) SaveNode(node types.NodeView) (types.NodeView, change.ChangeSet, error) {
	// Update NodeStore first
	nodePtr := node.AsStruct()

	resultNode := s.nodeStore.PutNode(*nodePtr)

	// Then save to database using the result from PutNode
	return s.persistNodeToDB(resultNode)
}

// DeleteNode permanently removes a node and cleans up associated resources.
// Returns whether policies changed and any error. This operation is irreversible.
func (s *State) DeleteNode(node types.NodeView) (change.ChangeSet, error) {
	s.nodeStore.DeleteNode(node.ID())

	err := s.db.DeleteNode(node.AsStruct())
	if err != nil {
		return change.EmptySet, err
	}

	s.ipAlloc.FreeIPs(node.IPs())

	c := change.NodeRemoved(node.ID())

	// Check if policy manager needs updating after node deletion
	policyChange, err := s.updatePolicyManagerNodes()
	if err != nil {
		return change.EmptySet, fmt.Errorf("failed to update policy manager after node deletion: %w", err)
	}

	if !policyChange.Empty() {
		c = policyChange
	}

	return c, nil
}

// Connect marks a node as connected and updates its primary routes in the state.
func (s *State) Connect(id types.NodeID) []change.ChangeSet {
	// CRITICAL FIX: Update the online status in NodeStore BEFORE creating change notification
	// This ensures that when the NodeCameOnline change is distributed and processed by other nodes,
	// the NodeStore already reflects the correct online status for full map generation.
	// now := time.Now()
	node, ok := s.nodeStore.UpdateNode(id, func(n *types.Node) {
		n.IsOnline = ptr.To(true)
		// n.LastSeen = ptr.To(now)
	})
	if !ok {
		return nil
	}

	c := []change.ChangeSet{change.NodeOnline(node)}

	log.Info().Uint64("node.id", id.Uint64()).Str("node.name", node.Hostname()).Msg("Node connected")

	// Use the node's current routes for primary route update
	// AllApprovedRoutes() returns only the intersection of announced AND approved routes
	// We MUST use AllApprovedRoutes() to maintain the security model
	routeChange := s.primaryRoutes.SetRoutes(id, node.AllApprovedRoutes()...)

	if routeChange {
		c = append(c, change.NodeAdded(id))
	}

	return c
}

// Disconnect marks a node as disconnected and updates its primary routes in the state.
func (s *State) Disconnect(id types.NodeID) ([]change.ChangeSet, error) {
	now := time.Now()

	node, ok := s.nodeStore.UpdateNode(id, func(n *types.Node) {
		n.LastSeen = ptr.To(now)
		// NodeStore is the source of truth for all node state including online status.
		n.IsOnline = ptr.To(false)
	})

	if !ok {
		return nil, fmt.Errorf("node not found: %d", id)
	}

	log.Info().Uint64("node.id", id.Uint64()).Str("node.name", node.Hostname()).Msg("Node disconnected")

	// Special error handling for disconnect - we log errors but continue
	// because NodeStore is already updated and we need to notify peers
	_, c, err := s.persistNodeToDB(node)
	if err != nil {
		// Log error but don't fail the disconnection - NodeStore is already updated
		// and we need to send change notifications to peers
		log.Error().Err(err).Uint64("node.id", id.Uint64()).Str("node.name", node.Hostname()).Msg("Failed to update last seen in database")
		c = change.EmptySet
	}

	// The node is disconnecting so make sure that none of the routes it
	// announced are served to any nodes.
	routeChange := s.primaryRoutes.SetRoutes(id)

	cs := []change.ChangeSet{change.NodeOffline(node), c}

	// If we have a policy change or route change, return that as it's more comprehensive
	// Otherwise, return the NodeOffline change to ensure nodes are notified
	if c.IsFull() || routeChange {
		cs = append(cs, change.PolicyChange())
	}

	return cs, nil
}

// GetNodeByID retrieves a node by ID.
// GetNodeByID retrieves a node by its ID.
// The bool indicates if the node exists or is available (like "err not found").
// The NodeView might be invalid, so it must be checked with .Valid(), which must be used to ensure
// it isn't an invalid node (this is more of a node error or node is broken).
func (s *State) GetNodeByID(nodeID types.NodeID) (types.NodeView, bool) {
	return s.nodeStore.GetNode(nodeID)
}

// GetNodeByNodeKey retrieves a node by its Tailscale public key.
// The bool indicates if the node exists or is available (like "err not found").
// The NodeView might be invalid, so it must be checked with .Valid(), which must be used to ensure
// it isn't an invalid node (this is more of a node error or node is broken).
func (s *State) GetNodeByNodeKey(nodeKey key.NodePublic) (types.NodeView, bool) {
	return s.nodeStore.GetNodeByNodeKey(nodeKey)
}

// GetNodeByMachineKey retrieves a node by its machine key and user ID.
// The bool indicates if the node exists or is available (like "err not found").
// The NodeView might be invalid, so it must be checked with .Valid(), which must be used to ensure
// it isn't an invalid node (this is more of a node error or node is broken).
func (s *State) GetNodeByMachineKey(machineKey key.MachinePublic, userID types.UserID) (types.NodeView, bool) {
	return s.nodeStore.GetNodeByMachineKey(machineKey, userID)
}

// ListNodes retrieves specific nodes by ID, or all nodes if no IDs provided.
func (s *State) ListNodes(nodeIDs ...types.NodeID) views.Slice[types.NodeView] {
	if len(nodeIDs) == 0 {
		return s.nodeStore.ListNodes()
	}

	// Filter nodes by the requested IDs
	allNodes := s.nodeStore.ListNodes()
	nodeIDSet := make(map[types.NodeID]struct{}, len(nodeIDs))
	for _, id := range nodeIDs {
		nodeIDSet[id] = struct{}{}
	}

	var filteredNodes []types.NodeView
	for _, node := range allNodes.All() {
		if _, exists := nodeIDSet[node.ID()]; exists {
			filteredNodes = append(filteredNodes, node)
		}
	}

	return views.SliceOf(filteredNodes)
}

// ListNodesByUser retrieves all nodes belonging to a specific user.
func (s *State) ListNodesByUser(userID types.UserID) views.Slice[types.NodeView] {
	return s.nodeStore.ListNodesByUser(userID)
}

// ListPeers retrieves nodes that can communicate with the specified node based on policy.
func (s *State) ListPeers(nodeID types.NodeID, peerIDs ...types.NodeID) views.Slice[types.NodeView] {
	if len(peerIDs) == 0 {
		return s.nodeStore.ListPeers(nodeID)
	}

	// For specific peerIDs, filter from all nodes
	allNodes := s.nodeStore.ListNodes()
	nodeIDSet := make(map[types.NodeID]struct{}, len(peerIDs))
	for _, id := range peerIDs {
		nodeIDSet[id] = struct{}{}
	}

	var filteredNodes []types.NodeView
	for _, node := range allNodes.All() {
		if _, exists := nodeIDSet[node.ID()]; exists {
			filteredNodes = append(filteredNodes, node)
		}
	}

	return views.SliceOf(filteredNodes)
}

// ListEphemeralNodes retrieves all ephemeral (temporary) nodes in the system.
func (s *State) ListEphemeralNodes() views.Slice[types.NodeView] {
	allNodes := s.nodeStore.ListNodes()
	var ephemeralNodes []types.NodeView

	for _, node := range allNodes.All() {
		// Check if node is ephemeral by checking its AuthKey
		if node.AuthKey().Valid() && node.AuthKey().Ephemeral() {
			ephemeralNodes = append(ephemeralNodes, node)
		}
	}

	return views.SliceOf(ephemeralNodes)
}

// SetNodeExpiry updates the expiration time for a node.
func (s *State) SetNodeExpiry(nodeID types.NodeID, expiry time.Time) (types.NodeView, change.ChangeSet, error) {
	// Update NodeStore before database to ensure consistency. The NodeStore update is
	// blocking and will be the source of truth for the batcher. The database update must
	// make the exact same change. If the database update fails, the NodeStore change will
	// remain, but since we return an error, no change notification will be sent to the
	// batcher, preventing inconsistent state propagation.
	expiryPtr := expiry
	n, ok := s.nodeStore.UpdateNode(nodeID, func(node *types.Node) {
		node.Expiry = &expiryPtr
	})

	if !ok {
		return types.NodeView{}, change.EmptySet, fmt.Errorf("node not found in NodeStore: %d", nodeID)
	}

	return s.persistNodeToDB(n)
}

<<<<<<< HEAD
// DisableNodeExpiry clears the expiration time for a node, making it never expire.
func (s *State) DisableNodeExpiry(nodeID types.NodeID) (types.NodeView, change.ChangeSet, error) {
	// Update NodeStore to clear expiry
	n, ok := s.nodeStore.UpdateNode(nodeID, func(node *types.Node) {
		node.Expiry = nil
	})

	if !ok {
		return types.NodeView{}, change.EmptySet, fmt.Errorf("node not found in NodeStore: %d", nodeID)
	}

	// Persist expiry change to database directly since persistNodeToDB omits expiry
	if err := s.db.NodeDisableExpiry(nodeID); err != nil {
		return types.NodeView{}, change.EmptySet, fmt.Errorf("disabling node expiry in database: %w", err)
	}

	// Update policy manager and generate change notification
	c, err := s.updatePolicyManagerNodes()
	if err != nil {
		return n, change.EmptySet, fmt.Errorf("failed to update policy manager after disabling expiry: %w", err)
	}

	if c.Empty() {
		c = change.NodeAdded(n.ID())
	}

	return n, c, nil
}

=======
>>>>>>> 6359511a
// SetNodeTags assigns tags to a node, making it a "tagged node".
// Once a node is tagged, it cannot be un-tagged (only tags can be changed).
// The UserID is preserved as "created by" information.
func (s *State) SetNodeTags(nodeID types.NodeID, tags []string) (types.NodeView, change.ChangeSet, error) {
	// CANNOT REMOVE ALL TAGS
	if len(tags) == 0 {
		return types.NodeView{}, change.EmptySet, types.ErrCannotRemoveAllTags
	}

	// Get node for validation
	existingNode, exists := s.nodeStore.GetNode(nodeID)
	if !exists {
		return types.NodeView{}, change.EmptySet, fmt.Errorf("%w: %d", ErrNodeNotFound, nodeID)
	}

	// Validate tags against policy
	validatedTags, err := s.validateAndNormalizeTags(existingNode.AsStruct(), tags)
	if err != nil {
		return types.NodeView{}, change.EmptySet, err
	}

	// Log the operation
	logTagOperation(existingNode, validatedTags)

	// Update NodeStore before database to ensure consistency. The NodeStore update is
	// blocking and will be the source of truth for the batcher. The database update must
	// make the exact same change.
	n, ok := s.nodeStore.UpdateNode(nodeID, func(node *types.Node) {
		node.Tags = validatedTags
		// UserID is preserved as "created by" - do NOT set to nil
	})

	if !ok {
		return types.NodeView{}, change.EmptySet, fmt.Errorf("node not found in NodeStore: %d", nodeID)
	}

	return s.persistNodeToDB(n)
}

// SetApprovedRoutes sets the network routes that a node is approved to advertise.
func (s *State) SetApprovedRoutes(nodeID types.NodeID, routes []netip.Prefix) (types.NodeView, change.ChangeSet, error) {
	// TODO(kradalby): In principle we should call the AutoApprove logic here
	// because even if the CLI removes an auto-approved route, it will be added
	// back automatically.
	n, ok := s.nodeStore.UpdateNode(nodeID, func(node *types.Node) {
		node.ApprovedRoutes = routes
	})

	if !ok {
		return types.NodeView{}, change.EmptySet, fmt.Errorf("node not found in NodeStore: %d", nodeID)
	}

	// Persist the node changes to the database
	nodeView, c, err := s.persistNodeToDB(n)
	if err != nil {
		return types.NodeView{}, change.EmptySet, err
	}

	// Update primary routes table based on SubnetRoutes (intersection of announced and approved).
	// The primary routes table is what the mapper uses to generate network maps, so updating it
	// here ensures that route changes are distributed to peers.
	routeChange := s.primaryRoutes.SetRoutes(nodeID, nodeView.AllApprovedRoutes()...)

	// If routes changed or the changeset isn't already a full update, trigger a policy change
	// to ensure all nodes get updated network maps
	if routeChange || !c.IsFull() {
		c = change.PolicyChange()
	}

	return nodeView, c, nil
}

// RenameNode changes the display name of a node.
func (s *State) RenameNode(nodeID types.NodeID, newName string) (types.NodeView, change.ChangeSet, error) {
	if err := util.ValidateHostname(newName); err != nil {
		return types.NodeView{}, change.EmptySet, fmt.Errorf("renaming node: %w", err)
	}

	// Check name uniqueness against NodeStore
	allNodes := s.nodeStore.ListNodes()
	for i := 0; i < allNodes.Len(); i++ {
		node := allNodes.At(i)
		if node.ID() != nodeID && node.AsStruct().GivenName == newName {
			return types.NodeView{}, change.EmptySet, fmt.Errorf("name is not unique: %s", newName)
		}
	}

	// Update NodeStore before database to ensure consistency. The NodeStore update is
	// blocking and will be the source of truth for the batcher. The database update must
	// make the exact same change.
	n, ok := s.nodeStore.UpdateNode(nodeID, func(node *types.Node) {
		node.GivenName = newName
	})

	if !ok {
		return types.NodeView{}, change.EmptySet, fmt.Errorf("node not found in NodeStore: %d", nodeID)
	}

	return s.persistNodeToDB(n)
}

// BackfillNodeIPs assigns IP addresses to nodes that don't have them.
func (s *State) BackfillNodeIPs() ([]string, error) {
	changes, err := s.db.BackfillNodeIPs(s.ipAlloc)
	if err != nil {
		return nil, err
	}

	// Refresh NodeStore after IP changes to ensure consistency
	if len(changes) > 0 {
		nodes, err := s.db.ListNodes()
		if err != nil {
			return changes, fmt.Errorf("failed to refresh NodeStore after IP backfill: %w", err)
		}

		for _, node := range nodes {
			// Preserve online status and NetInfo when refreshing from database
			existingNode, exists := s.nodeStore.GetNode(node.ID)
			if exists && existingNode.Valid() {
				node.IsOnline = ptr.To(existingNode.IsOnline().Get())

				// TODO(kradalby): We should ensure we use the same hostinfo and node merge semantics
				// when a node re-registers as we do when it sends a map request (UpdateNodeFromMapRequest).

				// Preserve NetInfo from existing node to prevent loss during backfill
				netInfo := netInfoFromMapRequest(node.ID, existingNode.Hostinfo().AsStruct(), node.Hostinfo)
				node.Hostinfo = existingNode.Hostinfo().AsStruct()
				node.Hostinfo.NetInfo = netInfo
			}
			// TODO(kradalby): This should just update the IP addresses, nothing else in the node store.
			// We should avoid PutNode here.
			_ = s.nodeStore.PutNode(*node)
		}
	}

	return changes, nil
}

// ExpireExpiredNodes finds and processes expired nodes since the last check.
// Returns next check time, state update with expired nodes, and whether any were found.
func (s *State) ExpireExpiredNodes(lastCheck time.Time) (time.Time, []change.ChangeSet, bool) {
	// Why capture start time: We need to ensure we don't miss nodes that expire
	// while this function is running by using a consistent timestamp for the next check
	started := time.Now()

	var updates []change.ChangeSet

	for _, node := range s.nodeStore.ListNodes().All() {
		if !node.Valid() {
			continue
		}

		// Why check After(lastCheck): We only want to notify about nodes that
		// expired since the last check to avoid duplicate notifications
		if node.IsExpired() && node.Expiry().Valid() && node.Expiry().Get().After(lastCheck) {
			updates = append(updates, change.KeyExpiry(node.ID(), node.Expiry().Get()))
		}
	}

	if len(updates) > 0 {
		return started, updates, true
	}

	return started, nil, false
}

// SSHPolicy returns the SSH access policy for a node.
func (s *State) SSHPolicy(node types.NodeView) (*tailcfg.SSHPolicy, error) {
	return s.polMan.SSHPolicy(node)
}

// Filter returns the current network filter rules and matches.
func (s *State) Filter() ([]tailcfg.FilterRule, []matcher.Match) {
	return s.polMan.Filter()
}

// FilterForNode returns filter rules for a specific node, handling autogroup:self per-node.
func (s *State) FilterForNode(node types.NodeView) ([]tailcfg.FilterRule, error) {
	return s.polMan.FilterForNode(node)
}

// MatchersForNode returns matchers for peer relationship determination (unreduced).
func (s *State) MatchersForNode(node types.NodeView) ([]matcher.Match, error) {
	return s.polMan.MatchersForNode(node)
}

// NodeCanHaveTag checks if a node is allowed to have a specific tag.
func (s *State) NodeCanHaveTag(node types.NodeView, tag string) bool {
	return s.polMan.NodeCanHaveTag(node, tag)
}

// SetPolicy updates the policy configuration.
func (s *State) SetPolicy(pol []byte) (bool, error) {
	return s.polMan.SetPolicy(pol)
}

// AutoApproveRoutes checks if a node's routes should be auto-approved.
// AutoApproveRoutes checks if any routes should be auto-approved for a node and updates them.
func (s *State) AutoApproveRoutes(nv types.NodeView) (change.ChangeSet, error) {
	approved, changed := policy.ApproveRoutesWithPolicy(s.polMan, nv, nv.ApprovedRoutes().AsSlice(), nv.AnnouncedRoutes())
	if changed {
		log.Debug().
			Uint64("node.id", nv.ID().Uint64()).
			Str("node.name", nv.Hostname()).
			Strs("routes.announced", util.PrefixesToString(nv.AnnouncedRoutes())).
			Strs("routes.approved.old", util.PrefixesToString(nv.ApprovedRoutes().AsSlice())).
			Strs("routes.approved.new", util.PrefixesToString(approved)).
			Msg("Single node auto-approval detected route changes")

		// Persist the auto-approved routes to database and NodeStore via SetApprovedRoutes
		// This ensures consistency between database and NodeStore
		_, c, err := s.SetApprovedRoutes(nv.ID(), approved)
		if err != nil {
			log.Error().
				Uint64("node.id", nv.ID().Uint64()).
				Str("node.name", nv.Hostname()).
				Err(err).
				Msg("Failed to persist auto-approved routes")

			return change.EmptySet, err
		}

		log.Info().Uint64("node.id", nv.ID().Uint64()).Str("node.name", nv.Hostname()).Strs("routes.approved", util.PrefixesToString(approved)).Msg("Routes approved")

		return c, nil
	}

	return change.EmptySet, nil
}

// GetPolicy retrieves the current policy from the database.
func (s *State) GetPolicy() (*types.Policy, error) {
	return s.db.GetPolicy()
}

// SetPolicyInDB stores policy data in the database.
func (s *State) SetPolicyInDB(data string) (*types.Policy, error) {
	return s.db.SetPolicy(data)
}

// SetNodeRoutes sets the primary routes for a node.
func (s *State) SetNodeRoutes(nodeID types.NodeID, routes ...netip.Prefix) change.ChangeSet {
	if s.primaryRoutes.SetRoutes(nodeID, routes...) {
		// Route changes affect packet filters for all nodes, so trigger a policy change
		// to ensure filters are regenerated across the entire network
		return change.PolicyChange()
	}

	return change.EmptySet
}

// GetNodePrimaryRoutes returns the primary routes for a node.
func (s *State) GetNodePrimaryRoutes(nodeID types.NodeID) []netip.Prefix {
	return s.primaryRoutes.PrimaryRoutes(nodeID)
}

// PrimaryRoutesString returns a string representation of all primary routes.
func (s *State) PrimaryRoutesString() string {
	return s.primaryRoutes.String()
}

// ValidateAPIKey checks if an API key is valid and active.
func (s *State) ValidateAPIKey(keyStr string) (bool, error) {
	return s.db.ValidateAPIKey(keyStr)
}

// CreateAPIKey generates a new API key with optional expiration.
func (s *State) CreateAPIKey(expiration *time.Time) (string, *types.APIKey, error) {
	return s.db.CreateAPIKey(expiration)
}

// GetAPIKey retrieves an API key by its prefix.
// Accepts both display format (hskey-api-{12chars}-***) and database format ({12chars}).
func (s *State) GetAPIKey(displayPrefix string) (*types.APIKey, error) {
	// Parse the display prefix to extract the database prefix
	prefix, err := hsdb.ParseAPIKeyPrefix(displayPrefix)
	if err != nil {
		return nil, err
	}

	return s.db.GetAPIKey(prefix)
}

// ExpireAPIKey marks an API key as expired.
func (s *State) ExpireAPIKey(key *types.APIKey) error {
	return s.db.ExpireAPIKey(key)
}

// ListAPIKeys returns all API keys in the system.
func (s *State) ListAPIKeys() ([]types.APIKey, error) {
	return s.db.ListAPIKeys()
}

// DestroyAPIKey permanently removes an API key.
func (s *State) DestroyAPIKey(key types.APIKey) error {
	return s.db.DestroyAPIKey(key)
}

// CreatePreAuthKey generates a new pre-authentication key for a user.
// The userID parameter is now optional (can be nil) for system-created tagged keys.
func (s *State) CreatePreAuthKey(userID *types.UserID, reusable bool, ephemeral bool, expiration *time.Time, aclTags []string) (*types.PreAuthKeyNew, error) {
	return s.db.CreatePreAuthKey(userID, reusable, ephemeral, expiration, aclTags)
}

// Test helpers for the state layer

// CreateUserForTest creates a test user. This is a convenience wrapper around the database layer.
func (s *State) CreateUserForTest(name ...string) *types.User {
	return s.db.CreateUserForTest(name...)
}

// CreateNodeForTest creates a test node. This is a convenience wrapper around the database layer.
func (s *State) CreateNodeForTest(user *types.User, hostname ...string) *types.Node {
	return s.db.CreateNodeForTest(user, hostname...)
}

// CreateRegisteredNodeForTest creates a test node with allocated IPs. This is a convenience wrapper around the database layer.
func (s *State) CreateRegisteredNodeForTest(user *types.User, hostname ...string) *types.Node {
	return s.db.CreateRegisteredNodeForTest(user, hostname...)
}

// CreateNodesForTest creates multiple test nodes. This is a convenience wrapper around the database layer.
func (s *State) CreateNodesForTest(user *types.User, count int, namePrefix ...string) []*types.Node {
	return s.db.CreateNodesForTest(user, count, namePrefix...)
}

// CreateUsersForTest creates multiple test users. This is a convenience wrapper around the database layer.
func (s *State) CreateUsersForTest(count int, namePrefix ...string) []*types.User {
	return s.db.CreateUsersForTest(count, namePrefix...)
}

// DB returns the underlying database for testing purposes.
func (s *State) DB() *hsdb.HSDatabase {
	return s.db
}

// GetPreAuthKey retrieves a pre-authentication key by ID.
func (s *State) GetPreAuthKey(id string) (*types.PreAuthKey, error) {
	return s.db.GetPreAuthKey(id)
}

// ListPreAuthKeys returns all pre-authentication keys for a user.
func (s *State) ListPreAuthKeys(userID types.UserID) ([]types.PreAuthKey, error) {
	return s.db.ListPreAuthKeys(userID)
}

// ExpirePreAuthKey marks a pre-authentication key as expired.
func (s *State) ExpirePreAuthKey(preAuthKey *types.PreAuthKey) error {
	return s.db.ExpirePreAuthKey(preAuthKey)
}

// DeletePreAuthKey permanently deletes a pre-authentication key.
func (s *State) DeletePreAuthKey(preAuthKey *types.PreAuthKey) error {
	return s.db.DeletePreAuthKey(preAuthKey)
}

// GetRegistrationCacheEntry retrieves a node registration from cache.
func (s *State) GetRegistrationCacheEntry(id types.RegistrationID) (*types.RegisterNode, bool) {
	entry, found := s.registrationCache.Get(id)
	if !found {
		return nil, false
	}

	return &entry, true
}

// SetRegistrationCacheEntry stores a node registration in cache.
func (s *State) SetRegistrationCacheEntry(id types.RegistrationID, entry types.RegisterNode) {
	s.registrationCache.Set(id, entry)
}

// logHostinfoValidation logs warnings when hostinfo is nil or has empty hostname.
func logHostinfoValidation(machineKey, nodeKey, username, hostname string, hostinfo *tailcfg.Hostinfo) {
	if hostinfo == nil {
		log.Warn().
			Caller().
			Str("machine.key", machineKey).
			Str("node.key", nodeKey).
			Str("user.name", username).
			Str("generated.hostname", hostname).
			Msg("Registration had nil hostinfo, generated default hostname")
	} else if hostinfo.Hostname == "" {
		log.Warn().
			Caller().
			Str("machine.key", machineKey).
			Str("node.key", nodeKey).
			Str("user.name", username).
			Str("generated.hostname", hostname).
			Msg("Registration had empty hostname, generated default")
	}
}

// preserveNetInfo preserves NetInfo from an existing node for faster DERP connectivity.
// If no existing node is provided, it creates new netinfo from the provided hostinfo.
func preserveNetInfo(existingNode types.NodeView, nodeID types.NodeID, validHostinfo *tailcfg.Hostinfo) *tailcfg.NetInfo {
	var existingHostinfo *tailcfg.Hostinfo
	if existingNode.Valid() {
		existingHostinfo = existingNode.Hostinfo().AsStruct()
	}
	return netInfoFromMapRequest(nodeID, existingHostinfo, validHostinfo)
}

// newNodeParams contains parameters for creating a new node.
type newNodeParams struct {
	User           types.User
	MachineKey     key.MachinePublic
	NodeKey        key.NodePublic
	DiscoKey       key.DiscoPublic
	Hostname       string
	Hostinfo       *tailcfg.Hostinfo
	Endpoints      []netip.AddrPort
	Expiry         *time.Time
	RegisterMethod string

	// Optional: Pre-auth key specific fields
	PreAuthKey *types.PreAuthKey

	// Optional: Existing node for netinfo preservation
	ExistingNodeForNetinfo types.NodeView
}

// createAndSaveNewNode creates a new node, allocates IPs, saves to DB, and adds to NodeStore.
// It preserves netinfo from an existing node if one is provided (for faster DERP connectivity).
func (s *State) createAndSaveNewNode(params newNodeParams) (types.NodeView, error) {
	// Preserve NetInfo from existing node if available
	if params.Hostinfo != nil {
		params.Hostinfo.NetInfo = preserveNetInfo(
			params.ExistingNodeForNetinfo,
			types.NodeID(0),
			params.Hostinfo,
		)
	}

	// Prepare the node for registration
	nodeToRegister := types.Node{
		Hostname:       params.Hostname,
		MachineKey:     params.MachineKey,
		NodeKey:        params.NodeKey,
		DiscoKey:       params.DiscoKey,
		Hostinfo:       params.Hostinfo,
		Endpoints:      params.Endpoints,
		LastSeen:       ptr.To(time.Now()),
		RegisterMethod: params.RegisterMethod,
		Expiry:         params.Expiry,
	}

	// Assign ownership based on PreAuthKey
	if params.PreAuthKey != nil {
		if params.PreAuthKey.IsTagged() {
			// TAGGED NODE
			// Tags from PreAuthKey are assigned ONLY during initial authentication
			nodeToRegister.Tags = params.PreAuthKey.Proto().GetAclTags()

			// Set UserID to track "created by" (who created the PreAuthKey)
			if params.PreAuthKey.UserID != nil {
				nodeToRegister.UserID = params.PreAuthKey.UserID
				nodeToRegister.User = params.PreAuthKey.User
			}
			// If PreAuthKey.UserID is nil, the node is "orphaned" (system-created)
		} else {
			// USER-OWNED NODE
			nodeToRegister.UserID = &params.PreAuthKey.User.ID
			nodeToRegister.User = params.PreAuthKey.User
			nodeToRegister.Tags = nil
		}
		nodeToRegister.AuthKey = params.PreAuthKey
		nodeToRegister.AuthKeyID = &params.PreAuthKey.ID
	} else {
		// Non-PreAuthKey registration (OIDC, CLI) - always user-owned
		nodeToRegister.UserID = &params.User.ID
		nodeToRegister.User = &params.User
		nodeToRegister.Tags = nil
	}

	// Validate before saving
	err := validateNodeOwnership(&nodeToRegister)
	if err != nil {
		return types.NodeView{}, err
	}

	// Allocate new IPs
	ipv4, ipv6, err := s.ipAlloc.Next()
	if err != nil {
		return types.NodeView{}, fmt.Errorf("allocating IPs: %w", err)
	}

	nodeToRegister.IPv4 = ipv4
	nodeToRegister.IPv6 = ipv6

	// Ensure unique given name if not set
	if nodeToRegister.GivenName == "" {
		givenName, err := hsdb.EnsureUniqueGivenName(s.db.DB, nodeToRegister.Hostname)
		if err != nil {
			return types.NodeView{}, fmt.Errorf("failed to ensure unique given name: %w", err)
		}
		nodeToRegister.GivenName = givenName
	}

	// New node - database first to get ID, then NodeStore
	savedNode, err := hsdb.Write(s.db.DB, func(tx *gorm.DB) (*types.Node, error) {
		if err := tx.Save(&nodeToRegister).Error; err != nil {
			return nil, fmt.Errorf("failed to save node: %w", err)
		}

		if params.PreAuthKey != nil && !params.PreAuthKey.Reusable {
			err := hsdb.UsePreAuthKey(tx, params.PreAuthKey)
			if err != nil {
				return nil, fmt.Errorf("using pre auth key: %w", err)
			}
		}

		return &nodeToRegister, nil
	})
	if err != nil {
		return types.NodeView{}, err
	}

	// Add to NodeStore after database creates the ID
	return s.nodeStore.PutNode(*savedNode), nil
}

// HandleNodeFromAuthPath handles node registration through authentication flow (like OIDC).
func (s *State) HandleNodeFromAuthPath(
	registrationID types.RegistrationID,
	userID types.UserID,
	expiry *time.Time,
	registrationMethod string,
) (types.NodeView, change.ChangeSet, error) {
	// Get the registration entry from cache
	regEntry, ok := s.GetRegistrationCacheEntry(registrationID)
	if !ok {
		return types.NodeView{}, change.EmptySet, hsdb.ErrNodeNotFoundRegistrationCache
	}

	// Get the user
	user, err := s.db.GetUserByID(userID)
	if err != nil {
		return types.NodeView{}, change.EmptySet, fmt.Errorf("failed to find user: %w", err)
	}

	// Ensure we have a valid hostname from the registration cache entry
	hostname := util.EnsureHostname(
		regEntry.Node.Hostinfo,
		regEntry.Node.MachineKey.String(),
		regEntry.Node.NodeKey.String(),
	)

	// Ensure we have valid hostinfo
	validHostinfo := cmp.Or(regEntry.Node.Hostinfo, &tailcfg.Hostinfo{})
	validHostinfo.Hostname = hostname

	logHostinfoValidation(
		regEntry.Node.MachineKey.ShortString(),
		regEntry.Node.NodeKey.String(),
		user.Name,
		hostname,
		regEntry.Node.Hostinfo,
	)

	var finalNode types.NodeView

	// Check if node already exists with same machine key for this user
	existingNodeSameUser, existsSameUser := s.nodeStore.GetNodeByMachineKey(regEntry.Node.MachineKey, types.UserID(user.ID))

	// If this node exists for this user, update the node in place.
	if existsSameUser && existingNodeSameUser.Valid() {
		log.Debug().
			Caller().
			Str("registration_id", registrationID.String()).
			Str("user.name", user.Name).
			Str("registrationMethod", registrationMethod).
			Str("node.name", existingNodeSameUser.Hostname()).
			Uint64("node.id", existingNodeSameUser.ID().Uint64()).
			Msg("Updating existing node registration")

		// Update existing node - NodeStore first, then database
		updatedNodeView, ok := s.nodeStore.UpdateNode(existingNodeSameUser.ID(), func(node *types.Node) {
			node.NodeKey = regEntry.Node.NodeKey
			node.DiscoKey = regEntry.Node.DiscoKey
			node.Hostname = hostname

			// TODO(kradalby): We should ensure we use the same hostinfo and node merge semantics
			// when a node re-registers as we do when it sends a map request (UpdateNodeFromMapRequest).

			// Preserve NetInfo from existing node when re-registering
			node.Hostinfo = validHostinfo
			node.Hostinfo.NetInfo = preserveNetInfo(existingNodeSameUser, existingNodeSameUser.ID(), validHostinfo)

			node.Endpoints = regEntry.Node.Endpoints
			node.RegisterMethod = regEntry.Node.RegisterMethod
			node.IsOnline = ptr.To(false)
			node.LastSeen = ptr.To(time.Now())

			if expiry != nil {
				node.Expiry = expiry
			} else {
				node.Expiry = regEntry.Node.Expiry
			}
		})

		if !ok {
			return types.NodeView{}, change.EmptySet, fmt.Errorf("node not found in NodeStore: %d", existingNodeSameUser.ID())
		}

		_, err = hsdb.Write(s.db.DB, func(tx *gorm.DB) (*types.Node, error) {
			// Use Updates() to preserve fields not modified by UpdateNode.
			err := tx.Updates(updatedNodeView.AsStruct()).Error
			if err != nil {
				return nil, fmt.Errorf("failed to save node: %w", err)
			}
			return nil, nil
		})
		if err != nil {
			return types.NodeView{}, change.EmptySet, err
		}

		log.Trace().
			Caller().
			Str("node.name", updatedNodeView.Hostname()).
			Uint64("node.id", updatedNodeView.ID().Uint64()).
			Str("machine.key", regEntry.Node.MachineKey.ShortString()).
			Str("node.key", updatedNodeView.NodeKey().ShortString()).
			Str("user.name", user.Name).
			Msg("Node re-authorized")

		finalNode = updatedNodeView
	} else {
		// Node does not exist for this user with this machine key
		// Check if node exists with this machine key for a different user (for netinfo preservation)
		existingNodeAnyUser, existsAnyUser := s.nodeStore.GetNodeByMachineKeyAnyUser(regEntry.Node.MachineKey)

		if existsAnyUser && existingNodeAnyUser.Valid() && existingNodeAnyUser.UserID().Get() != user.ID {
			// Node exists but belongs to a different user
			// Create a NEW node for the new user (do not transfer)
			// This allows the same machine to have separate node identities per user
			oldUser := existingNodeAnyUser.User()
			log.Info().
				Caller().
				Str("existing.node.name", existingNodeAnyUser.Hostname()).
				Uint64("existing.node.id", existingNodeAnyUser.ID().Uint64()).
				Str("machine.key", regEntry.Node.MachineKey.ShortString()).
				Str("old.user", oldUser.Name()).
				Str("new.user", user.Name).
				Str("method", registrationMethod).
				Msg("Creating new node for different user (same machine key exists for another user)")
		}

		// Create a completely new node
		log.Debug().
			Caller().
			Str("registration_id", registrationID.String()).
			Str("user.name", user.Name).
			Str("registrationMethod", registrationMethod).
			Str("expiresAt", fmt.Sprintf("%v", expiry)).
			Msg("Registering new node from auth callback")

		// Create and save new node
		var err error
		finalNode, err = s.createAndSaveNewNode(newNodeParams{
			User:                   *user,
			MachineKey:             regEntry.Node.MachineKey,
			NodeKey:                regEntry.Node.NodeKey,
			DiscoKey:               regEntry.Node.DiscoKey,
			Hostname:               hostname,
			Hostinfo:               validHostinfo,
			Endpoints:              regEntry.Node.Endpoints,
			Expiry:                 cmp.Or(expiry, regEntry.Node.Expiry),
			RegisterMethod:         registrationMethod,
			ExistingNodeForNetinfo: cmp.Or(existingNodeAnyUser, types.NodeView{}),
		})
		if err != nil {
			return types.NodeView{}, change.EmptySet, err
		}
	}

	// Signal to waiting clients
	regEntry.SendAndClose(finalNode.AsStruct())

	// Delete from registration cache
	s.registrationCache.Delete(registrationID)

	// Update policy managers
	usersChange, err := s.updatePolicyManagerUsers()
	if err != nil {
		return finalNode, change.NodeAdded(finalNode.ID()), fmt.Errorf("failed to update policy manager users: %w", err)
	}

	nodesChange, err := s.updatePolicyManagerNodes()
	if err != nil {
		return finalNode, change.NodeAdded(finalNode.ID()), fmt.Errorf("failed to update policy manager nodes: %w", err)
	}

	var c change.ChangeSet
	if !usersChange.Empty() || !nodesChange.Empty() {
		c = change.PolicyChange()
	} else {
		c = change.NodeAdded(finalNode.ID())
	}

	return finalNode, c, nil
}

// HandleNodeFromPreAuthKey handles node registration using a pre-authentication key.
func (s *State) HandleNodeFromPreAuthKey(
	regReq tailcfg.RegisterRequest,
	machineKey key.MachinePublic,
) (types.NodeView, change.ChangeSet, error) {
	pak, err := s.GetPreAuthKey(regReq.Auth.AuthKey)
	if err != nil {
		return types.NodeView{}, change.EmptySet, err
	}

	// Check if node exists with same machine key before validating the key.
	// For #2830: container restarts send the same pre-auth key which may be used/expired.
	// Skip validation for existing nodes re-registering with the same NodeKey, as the
	// key was only needed for initial authentication. NodeKey rotation requires validation.
	existingNodeSameUser, existsSameUser := s.nodeStore.GetNodeByMachineKey(machineKey, types.UserID(pak.User.ID))

	// For existing nodes, skip validation if:
	// 1. MachineKey matches (cryptographic proof of machine identity)
	// 2. User matches (from the PAK being used)
	// 3. Not a NodeKey rotation (rotation requires fresh validation)
	//
	// Security: MachineKey is the cryptographic identity. If someone has the MachineKey,
	// they control the machine. The PAK was only needed to authorize initial join.
	// We don't check which specific PAK was used originally because:
	// - Container restarts may use different PAKs (e.g., env var changed)
	// - Original PAK may be deleted
	// - MachineKey + User is sufficient to prove this is the same node
	isExistingNodeReregistering := existsSameUser && existingNodeSameUser.Valid()

	// Check if this is a NodeKey rotation (different NodeKey)
	isNodeKeyRotation := existsSameUser && existingNodeSameUser.Valid() &&
		existingNodeSameUser.NodeKey() != regReq.NodeKey

	if isExistingNodeReregistering && !isNodeKeyRotation {
		// Existing node re-registering with same NodeKey: skip validation.
		// Pre-auth keys are only needed for initial authentication. Critical for
		// containers that run "tailscale up --authkey=KEY" on every restart.
		log.Debug().
			Caller().
			Uint64("node.id", existingNodeSameUser.ID().Uint64()).
			Str("node.name", existingNodeSameUser.Hostname()).
			Str("machine.key", machineKey.ShortString()).
			Str("node.key.existing", existingNodeSameUser.NodeKey().ShortString()).
			Str("node.key.request", regReq.NodeKey.ShortString()).
			Uint64("authkey.id", pak.ID).
			Bool("authkey.used", pak.Used).
			Bool("authkey.expired", pak.Expiration != nil && pak.Expiration.Before(time.Now())).
			Bool("authkey.reusable", pak.Reusable).
			Bool("nodekey.rotation", isNodeKeyRotation).
			Msg("Existing node re-registering with same NodeKey and auth key, skipping validation")
	} else {
		// New node or NodeKey rotation: require valid auth key.
		err = pak.Validate()
		if err != nil {
			return types.NodeView{}, change.EmptySet, err
		}
	}

	// Ensure we have a valid hostname - handle nil/empty cases
	hostname := util.EnsureHostname(
		regReq.Hostinfo,
		machineKey.String(),
		regReq.NodeKey.String(),
	)

	// Ensure we have valid hostinfo
	validHostinfo := cmp.Or(regReq.Hostinfo, &tailcfg.Hostinfo{})
	validHostinfo.Hostname = hostname

	logHostinfoValidation(
		machineKey.ShortString(),
		regReq.NodeKey.ShortString(),
		pak.User.Username(),
		hostname,
		regReq.Hostinfo,
	)

	log.Debug().
		Caller().
		Str("node.name", hostname).
		Str("machine.key", machineKey.ShortString()).
		Str("node.key", regReq.NodeKey.ShortString()).
		Str("user.name", pak.User.Username()).
		Msg("Registering node with pre-auth key")

	var finalNode types.NodeView

	// If this node exists for this user, update the node in place.
	if existsSameUser && existingNodeSameUser.Valid() {
		log.Trace().
			Caller().
			Str("node.name", existingNodeSameUser.Hostname()).
			Uint64("node.id", existingNodeSameUser.ID().Uint64()).
			Str("machine.key", machineKey.ShortString()).
			Str("node.key", existingNodeSameUser.NodeKey().ShortString()).
			Str("user.name", pak.User.Username()).
			Msg("Node re-registering with existing machine key and user, updating in place")

		// Update existing node - NodeStore first, then database
		updatedNodeView, ok := s.nodeStore.UpdateNode(existingNodeSameUser.ID(), func(node *types.Node) {
			node.NodeKey = regReq.NodeKey
			node.Hostname = hostname

			// TODO(kradalby): We should ensure we use the same hostinfo and node merge semantics
			// when a node re-registers as we do when it sends a map request (UpdateNodeFromMapRequest).

			// Preserve NetInfo from existing node when re-registering
			node.Hostinfo = validHostinfo
			node.Hostinfo.NetInfo = preserveNetInfo(existingNodeSameUser, existingNodeSameUser.ID(), validHostinfo)

			node.RegisterMethod = util.RegisterMethodAuthKey

			// CRITICAL: Tags from PreAuthKey are ONLY applied during initial authentication
			// On re-registration, we MUST NOT change tags or node ownership
			// The node keeps whatever tags/user ownership it already has
			//
			// Only update AuthKey reference
			node.AuthKey = pak
			node.AuthKeyID = &pak.ID
			node.IsOnline = ptr.To(false)
			node.LastSeen = ptr.To(time.Now())

			// Update expiry, if it is zero, it means that the node will
			// not have an expiry anymore. If it is non-zero, we set that.
			node.Expiry = &regReq.Expiry
		})

		if !ok {
			return types.NodeView{}, change.EmptySet, fmt.Errorf("node not found in NodeStore: %d", existingNodeSameUser.ID())
		}

		_, err = hsdb.Write(s.db.DB, func(tx *gorm.DB) (*types.Node, error) {
			// Use Updates() to preserve fields not modified by UpdateNode.
			err := tx.Updates(updatedNodeView.AsStruct()).Error
			if err != nil {
				return nil, fmt.Errorf("failed to save node: %w", err)
			}

			if !pak.Reusable {
				err = hsdb.UsePreAuthKey(tx, pak)
				if err != nil {
					return nil, fmt.Errorf("using pre auth key: %w", err)
				}
			}

			return nil, nil
		})
		if err != nil {
			return types.NodeView{}, change.EmptySet, fmt.Errorf("writing node to database: %w", err)
		}

		log.Trace().
			Caller().
			Str("node.name", updatedNodeView.Hostname()).
			Uint64("node.id", updatedNodeView.ID().Uint64()).
			Str("machine.key", machineKey.ShortString()).
			Str("node.key", updatedNodeView.NodeKey().ShortString()).
			Str("user.name", pak.User.Username()).
			Msg("Node re-authorized")

		finalNode = updatedNodeView
	} else {
		// Node does not exist for this user with this machine key
		// Check if node exists with this machine key for a different user
		existingNodeAnyUser, existsAnyUser := s.nodeStore.GetNodeByMachineKeyAnyUser(machineKey)

		if existsAnyUser && existingNodeAnyUser.Valid() && existingNodeAnyUser.UserID().Get() != pak.User.ID {
			// Node exists but belongs to a different user
			// Create a NEW node for the new user (do not transfer)
			// This allows the same machine to have separate node identities per user
			oldUser := existingNodeAnyUser.User()
			log.Info().
				Caller().
				Str("existing.node.name", existingNodeAnyUser.Hostname()).
				Uint64("existing.node.id", existingNodeAnyUser.ID().Uint64()).
				Str("machine.key", machineKey.ShortString()).
				Str("old.user", oldUser.Name()).
				Str("new.user", pak.User.Username()).
				Msg("Creating new node for different user (same machine key exists for another user)")
		}

		// This is a new node for this user - create it
		// (Either completely new, or new for this user while existing for another user)

		// Create and save new node
		var err error
		finalNode, err = s.createAndSaveNewNode(newNodeParams{
			User:                   *pak.User,
			MachineKey:             machineKey,
			NodeKey:                regReq.NodeKey,
			DiscoKey:               key.DiscoPublic{}, // DiscoKey not available in RegisterRequest
			Hostname:               hostname,
			Hostinfo:               validHostinfo,
			Endpoints:              nil, // Endpoints not available in RegisterRequest
			Expiry:                 &regReq.Expiry,
			RegisterMethod:         util.RegisterMethodAuthKey,
			PreAuthKey:             pak,
			ExistingNodeForNetinfo: cmp.Or(existingNodeAnyUser, types.NodeView{}),
		})
		if err != nil {
			return types.NodeView{}, change.EmptySet, fmt.Errorf("creating new node: %w", err)
		}
	}

	// Update policy managers
	usersChange, err := s.updatePolicyManagerUsers()
	if err != nil {
		return finalNode, change.NodeAdded(finalNode.ID()), fmt.Errorf("failed to update policy manager users: %w", err)
	}

	nodesChange, err := s.updatePolicyManagerNodes()
	if err != nil {
		return finalNode, change.NodeAdded(finalNode.ID()), fmt.Errorf("failed to update policy manager nodes: %w", err)
	}

	var c change.ChangeSet
	if !usersChange.Empty() || !nodesChange.Empty() {
		c = change.PolicyChange()
	} else {
		c = change.NodeAdded(finalNode.ID())
	}

	return finalNode, c, nil
}

// updatePolicyManagerUsers updates the policy manager with current users.
// Returns true if the policy changed and notifications should be sent.
// TODO(kradalby): This is a temporary stepping stone, ultimately we should
// have the list already available so it could go much quicker. Alternatively
// the policy manager could have a remove or add list for users.
// updatePolicyManagerUsers refreshes the policy manager with current user data.
func (s *State) updatePolicyManagerUsers() (change.ChangeSet, error) {
	users, err := s.ListAllUsers()
	if err != nil {
		return change.EmptySet, fmt.Errorf("listing users for policy update: %w", err)
	}

	log.Debug().Caller().Int("user.count", len(users)).Msg("Policy manager user update initiated because user list modification detected")

	changed, err := s.polMan.SetUsers(users)
	if err != nil {
		return change.EmptySet, fmt.Errorf("updating policy manager users: %w", err)
	}

	log.Debug().Caller().Bool("policy.changed", changed).Msg("Policy manager user update completed because SetUsers operation finished")

	if changed {
		return change.PolicyChange(), nil
	}

	return change.EmptySet, nil
}

// updatePolicyManagerNodes updates the policy manager with current nodes.
// Returns true if the policy changed and notifications should be sent.
// TODO(kradalby): This is a temporary stepping stone, ultimately we should
// have the list already available so it could go much quicker. Alternatively
// the policy manager could have a remove or add list for nodes.
// updatePolicyManagerNodes refreshes the policy manager with current node data.
func (s *State) updatePolicyManagerNodes() (change.ChangeSet, error) {
	nodes := s.ListNodes()

	changed, err := s.polMan.SetNodes(nodes)
	if err != nil {
		return change.EmptySet, fmt.Errorf("updating policy manager nodes: %w", err)
	}

	if changed {
		return change.PolicyChange(), nil
	}

	return change.EmptySet, nil
}

// PingDB checks if the database connection is healthy.
func (s *State) PingDB(ctx context.Context) error {
	return s.db.PingDB(ctx)
}

// autoApproveNodes mass approves routes on all nodes. It is _only_ intended for
// use when the policy is replaced. It is not sending or reporting any changes
// or updates as we send full updates after replacing the policy.
// TODO(kradalby): This is kind of messy, maybe this is another +1
// for an event bus. See example comments here.
// autoApproveNodes automatically approves nodes based on policy rules.
func (s *State) autoApproveNodes() ([]change.ChangeSet, error) {
	nodes := s.ListNodes()

	// Approve routes concurrently, this should make it likely
	// that the writes end in the same batch in the nodestore write.
	var errg errgroup.Group
	var cs []change.ChangeSet
	var mu sync.Mutex
	for _, nv := range nodes.All() {
		errg.Go(func() error {
			approved, changed := policy.ApproveRoutesWithPolicy(s.polMan, nv, nv.ApprovedRoutes().AsSlice(), nv.AnnouncedRoutes())
			if changed {
				log.Debug().
					Uint64("node.id", nv.ID().Uint64()).
					Str("node.name", nv.Hostname()).
					Strs("routes.approved.old", util.PrefixesToString(nv.ApprovedRoutes().AsSlice())).
					Strs("routes.approved.new", util.PrefixesToString(approved)).
					Msg("Routes auto-approved by policy")

				_, c, err := s.SetApprovedRoutes(nv.ID(), approved)
				if err != nil {
					return err
				}

				mu.Lock()
				cs = append(cs, c)
				mu.Unlock()
			}

			return nil
		})
	}

	err := errg.Wait()
	if err != nil {
		return nil, err
	}

	return cs, nil
}

// UpdateNodeFromMapRequest processes a MapRequest and updates the node.
// TODO(kradalby): This is essentially a patch update that could be sent directly to nodes,
// which means we could shortcut the whole change thing if there are no other important updates.
// When a field is added to this function, remember to also add it to:
// - node.PeerChangeFromMapRequest
// - node.ApplyPeerChange
// - logTracePeerChange in poll.go.
func (s *State) UpdateNodeFromMapRequest(id types.NodeID, req tailcfg.MapRequest) (change.ChangeSet, error) {
	log.Trace().
		Caller().
		Uint64("node.id", id.Uint64()).
		Interface("request", req).
		Msg("Processing MapRequest for node")

	var (
		routeChange        bool
		hostinfoChanged    bool
		needsRouteApproval bool
		autoApprovedRoutes []netip.Prefix
		endpointChanged    bool
		derpChanged        bool
	)
	// We need to ensure we update the node as it is in the NodeStore at
	// the time of the request.
	updatedNode, ok := s.nodeStore.UpdateNode(id, func(currentNode *types.Node) {
		peerChange := currentNode.PeerChangeFromMapRequest(req)

		// Track what specifically changed
		endpointChanged = peerChange.Endpoints != nil
		derpChanged = peerChange.DERPRegion != 0
		hostinfoChanged = !hostinfoEqual(currentNode.View(), req.Hostinfo)

		// Get the correct NetInfo to use
		netInfo := netInfoFromMapRequest(id, currentNode.Hostinfo, req.Hostinfo)
		if req.Hostinfo != nil {
			req.Hostinfo.NetInfo = netInfo
		} else {
			req.Hostinfo = &tailcfg.Hostinfo{NetInfo: netInfo}
		}

		// Re-check hostinfoChanged after potential NetInfo preservation
		hostinfoChanged = !hostinfoEqual(currentNode.View(), req.Hostinfo)

		// If there is no changes and nothing to save,
		// return early.
		if peerChangeEmpty(peerChange) && !hostinfoChanged {
			return
		}

		// Calculate route approval before NodeStore update to avoid calling View() inside callback
		var hasNewRoutes bool
		if hi := req.Hostinfo; hi != nil {
			hasNewRoutes = len(hi.RoutableIPs) > 0
		}
		needsRouteApproval = hostinfoChanged && (routesChanged(currentNode.View(), req.Hostinfo) || (hasNewRoutes && len(currentNode.ApprovedRoutes) == 0))
		if needsRouteApproval {
			// Extract announced routes from request
			var announcedRoutes []netip.Prefix
			if req.Hostinfo != nil {
				announcedRoutes = req.Hostinfo.RoutableIPs
			}

			// Apply policy-based auto-approval if routes are announced
			if len(announcedRoutes) > 0 {
				autoApprovedRoutes, routeChange = policy.ApproveRoutesWithPolicy(
					s.polMan,
					currentNode.View(),
					currentNode.ApprovedRoutes,
					announcedRoutes,
				)
			}
		}

		// Log when routes change but approval doesn't
		if hostinfoChanged && !routeChange {
			if hi := req.Hostinfo; hi != nil {
				if routesChanged(currentNode.View(), hi) {
					log.Debug().
						Caller().
						Uint64("node.id", id.Uint64()).
						Strs("oldAnnouncedRoutes", util.PrefixesToString(currentNode.AnnouncedRoutes())).
						Strs("newAnnouncedRoutes", util.PrefixesToString(hi.RoutableIPs)).
						Strs("approvedRoutes", util.PrefixesToString(currentNode.ApprovedRoutes)).
						Bool("routeChange", routeChange).
						Msg("announced routes changed but approved routes did not")
				}
			}
		}

		currentNode.ApplyPeerChange(&peerChange)

		if hostinfoChanged {
			// The node might not set NetInfo if it has not changed and if
			// the full HostInfo object is overwritten, the information is lost.
			// If there is no NetInfo, keep the previous one.
			// From 1.66 the client only sends it if changed:
			// https://github.com/tailscale/tailscale/commit/e1011f138737286ecf5123ff887a7a5800d129a2
			// TODO(kradalby): evaluate if we need better comparing of hostinfo
			// before we take the changes.
			// NetInfo preservation has already been handled above before early return check
			currentNode.Hostinfo = req.Hostinfo
			currentNode.ApplyHostnameFromHostInfo(req.Hostinfo)

			if routeChange {
				// Apply pre-calculated route approval
				// Always apply the route approval result to ensure consistency,
				// regardless of whether the policy evaluation detected changes.
				// This fixes the bug where routes weren't properly cleared when
				// auto-approvers were removed from the policy.
				log.Info().
					Uint64("node.id", id.Uint64()).
					Strs("oldApprovedRoutes", util.PrefixesToString(currentNode.ApprovedRoutes)).
					Strs("newApprovedRoutes", util.PrefixesToString(autoApprovedRoutes)).
					Bool("routeChanged", routeChange).
					Msg("applying route approval results")
			}
		}
	})

	if !ok {
		return change.EmptySet, fmt.Errorf("node not found in NodeStore: %d", id)
	}

	if routeChange {
		log.Debug().
			Uint64("node.id", id.Uint64()).
			Strs("autoApprovedRoutes", util.PrefixesToString(autoApprovedRoutes)).
			Msg("Persisting auto-approved routes from MapRequest")

		// SetApprovedRoutes will update both database and PrimaryRoutes table
		_, c, err := s.SetApprovedRoutes(id, autoApprovedRoutes)
		if err != nil {
			return change.EmptySet, fmt.Errorf("persisting auto-approved routes: %w", err)
		}

		// If SetApprovedRoutes resulted in a policy change, return it
		if !c.Empty() {
			return c, nil
		}
	} // Continue with the rest of the processing using the updated node

	nodeRouteChange := change.EmptySet

	// Handle route changes after NodeStore update
	// We need to update node routes if either:
	// 1. The approved routes changed (routeChange is true), OR
	// 2. The announced routes changed (even if approved routes stayed the same)
	// This is because SubnetRoutes is the intersection of announced AND approved routes.
	needsRouteUpdate := false
	var routesChangedButNotApproved bool
	if hostinfoChanged && needsRouteApproval && !routeChange {
		if hi := req.Hostinfo; hi != nil {
			routesChangedButNotApproved = true
		}
	}

	if routesChangedButNotApproved {
		needsRouteUpdate = true
		log.Debug().
			Caller().
			Uint64("node.id", id.Uint64()).
			Msg("updating routes because announced routes changed but approved routes did not")
	}

	if needsRouteUpdate {
		// SetNodeRoutes sets the active/distributed routes, so we must use AllApprovedRoutes()
		// which returns only the intersection of announced AND approved routes.
		// Using AnnouncedRoutes() would bypass the security model and auto-approve everything.
		log.Debug().
			Caller().
			Uint64("node.id", id.Uint64()).
			Strs("announcedRoutes", util.PrefixesToString(updatedNode.AnnouncedRoutes())).
			Strs("approvedRoutes", util.PrefixesToString(updatedNode.ApprovedRoutes().AsSlice())).
			Strs("allApprovedRoutes", util.PrefixesToString(updatedNode.AllApprovedRoutes())).
			Msg("updating node routes for distribution")
		nodeRouteChange = s.SetNodeRoutes(id, updatedNode.AllApprovedRoutes()...)
	}

	_, policyChange, err := s.persistNodeToDB(updatedNode)
	if err != nil {
		return change.EmptySet, fmt.Errorf("saving to database: %w", err)
	}

	if policyChange.IsFull() {
		return policyChange, nil
	}
	if !nodeRouteChange.Empty() {
		return nodeRouteChange, nil
	}

	// Determine the most specific change type based on what actually changed.
	// This allows us to send lightweight patch updates instead of full map responses.
	// Hostinfo changes require NodeAdded (full update) as they may affect many fields.
	if hostinfoChanged {
		return change.NodeAdded(id), nil
	}

	// Return specific change types for endpoint and/or DERP updates.
	// The batcher will query NodeStore for current state and include both in PeerChange if both changed.
	// Prioritize endpoint changes as they're more common and important for connectivity.
	if endpointChanged {
		return change.EndpointUpdate(id), nil
	}

	if derpChanged {
		return change.DERPUpdate(id), nil
	}

	return change.NodeAdded(id), nil
}

func hostinfoEqual(oldNode types.NodeView, newHI *tailcfg.Hostinfo) bool {
	if !oldNode.Valid() && newHI == nil {
		return true
	}

	if !oldNode.Valid() || newHI == nil {
		return false
	}
	old := oldNode.AsStruct().Hostinfo

	return old.Equal(newHI)
}

func routesChanged(oldNode types.NodeView, newHI *tailcfg.Hostinfo) bool {
	var oldRoutes []netip.Prefix
	if oldNode.Valid() && oldNode.AsStruct().Hostinfo != nil {
		oldRoutes = oldNode.AsStruct().Hostinfo.RoutableIPs
	}

	newRoutes := newHI.RoutableIPs
	if newRoutes == nil {
		newRoutes = []netip.Prefix{}
	}

	tsaddr.SortPrefixes(oldRoutes)
	tsaddr.SortPrefixes(newRoutes)

	return !slices.Equal(oldRoutes, newRoutes)
}

func peerChangeEmpty(peerChange tailcfg.PeerChange) bool {
	return peerChange.Key == nil &&
		peerChange.DiscoKey == nil &&
		peerChange.Online == nil &&
		peerChange.Endpoints == nil &&
		peerChange.DERPRegion == 0 &&
		peerChange.LastSeen == nil &&
		peerChange.KeyExpiry == nil
}<|MERGE_RESOLUTION|>--- conflicted
+++ resolved
@@ -654,7 +654,6 @@
 	return s.persistNodeToDB(n)
 }
 
-<<<<<<< HEAD
 // DisableNodeExpiry clears the expiration time for a node, making it never expire.
 func (s *State) DisableNodeExpiry(nodeID types.NodeID) (types.NodeView, change.ChangeSet, error) {
 	// Update NodeStore to clear expiry
@@ -684,8 +683,6 @@
 	return n, c, nil
 }
 
-=======
->>>>>>> 6359511a
 // SetNodeTags assigns tags to a node, making it a "tagged node".
 // Once a node is tagged, it cannot be un-tagged (only tags can be changed).
 // The UserID is preserved as "created by" information.
