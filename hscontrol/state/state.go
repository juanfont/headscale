--- conflicted
+++ resolved
@@ -4,6 +4,7 @@
 package state
 
 import (
+	"cmp"
 	"context"
 	"errors"
 	"fmt"
@@ -353,10 +354,27 @@
 }
 
 // persistNodeToDB saves the given node state to the database.
-// CRITICAL: This function MUST receive the exact node state to save, ensuring consistency.
+// This function must receive the exact node state to save to ensure consistency between
+// NodeStore and the database. It verifies the node still exists in NodeStore to prevent
+// race conditions where a node might be deleted between UpdateNode returning and
+// persistNodeToDB being called.
 func (s *State) persistNodeToDB(node types.NodeView) (types.NodeView, change.ChangeSet, error) {
 	if !node.Valid() {
 		return types.NodeView{}, change.EmptySet, fmt.Errorf("invalid node view provided")
+	}
+
+	// Verify the node still exists in NodeStore before persisting to database.
+	// Without this check, we could hit a race condition where UpdateNode returns a valid
+	// node from a batch update, then the node gets deleted (e.g., ephemeral node logout),
+	// and persistNodeToDB would incorrectly re-insert the deleted node into the database.
+	_, exists := s.nodeStore.GetNode(node.ID())
+	if !exists {
+		log.Warn().
+			Uint64("node.id", node.ID().Uint64()).
+			Str("node.name", node.Hostname()).
+			Bool("is_ephemeral", node.IsEphemeral()).
+			Msg("Node no longer exists in NodeStore, skipping database persist to prevent race condition")
+		return types.NodeView{}, change.EmptySet, fmt.Errorf("node %d no longer exists in NodeStore, skipping database persist", node.ID())
 	}
 
 	nodePtr := node.AsStruct()
@@ -576,11 +594,11 @@
 
 // SetNodeExpiry updates the expiration time for a node.
 func (s *State) SetNodeExpiry(nodeID types.NodeID, expiry time.Time) (types.NodeView, change.ChangeSet, error) {
-	// CRITICAL: Update NodeStore BEFORE database to ensure consistency.
-	// The NodeStore update is blocking and will be the source of truth for the batcher.
-	// The database update MUST make the EXACT same change.
-	// If the database update fails, the NodeStore change will remain, but since we return
-	// an error, no change notification will be sent to the batcher.
+	// Update NodeStore before database to ensure consistency. The NodeStore update is
+	// blocking and will be the source of truth for the batcher. The database update must
+	// make the exact same change. If the database update fails, the NodeStore change will
+	// remain, but since we return an error, no change notification will be sent to the
+	// batcher, preventing inconsistent state propagation.
 	expiryPtr := expiry
 	n, ok := s.nodeStore.UpdateNode(nodeID, func(node *types.Node) {
 		node.Expiry = &expiryPtr
@@ -595,9 +613,9 @@
 
 // SetNodeTags assigns tags to a node for use in access control policies.
 func (s *State) SetNodeTags(nodeID types.NodeID, tags []string) (types.NodeView, change.ChangeSet, error) {
-	// CRITICAL: Update NodeStore BEFORE database to ensure consistency.
-	// The NodeStore update is blocking and will be the source of truth for the batcher.
-	// The database update MUST make the EXACT same change.
+	// Update NodeStore before database to ensure consistency. The NodeStore update is
+	// blocking and will be the source of truth for the batcher. The database update must
+	// make the exact same change.
 	n, ok := s.nodeStore.UpdateNode(nodeID, func(node *types.Node) {
 		node.ForcedTags = tags
 	})
@@ -622,7 +640,24 @@
 		return types.NodeView{}, change.EmptySet, fmt.Errorf("node not found in NodeStore: %d", nodeID)
 	}
 
-	return s.persistNodeToDB(n)
+	// Persist the node changes to the database
+	nodeView, c, err := s.persistNodeToDB(n)
+	if err != nil {
+		return types.NodeView{}, change.EmptySet, err
+	}
+
+	// Update primary routes table based on SubnetRoutes (intersection of announced and approved).
+	// The primary routes table is what the mapper uses to generate network maps, so updating it
+	// here ensures that route changes are distributed to peers.
+	routeChange := s.primaryRoutes.SetRoutes(nodeID, nodeView.SubnetRoutes()...)
+
+	// If routes changed or the changeset isn't already a full update, trigger a policy change
+	// to ensure all nodes get updated network maps
+	if routeChange || !c.IsFull() {
+		c = change.PolicyChange()
+	}
+
+	return nodeView, c, nil
 }
 
 // RenameNode changes the display name of a node.
@@ -641,9 +676,9 @@
 		}
 	}
 
-	// CRITICAL: Update NodeStore BEFORE database to ensure consistency.
-	// The NodeStore update is blocking and will be the source of truth for the batcher.
-	// The database update MUST make the EXACT same change.
+	// Update NodeStore before database to ensure consistency. The NodeStore update is
+	// blocking and will be the source of truth for the batcher. The database update must
+	// make the exact same change.
 	n, ok := s.nodeStore.UpdateNode(nodeID, func(node *types.Node) {
 		node.GivenName = newName
 	})
@@ -668,9 +703,9 @@
 		return types.NodeView{}, change.EmptySet, fmt.Errorf("user not found: %w", err)
 	}
 
-	// CRITICAL: Update NodeStore BEFORE database to ensure consistency.
-	// The NodeStore update is blocking and will be the source of truth for the batcher.
-	// The database update MUST make the EXACT same change.
+	// Update NodeStore before database to ensure consistency. The NodeStore update is
+	// blocking and will be the source of truth for the batcher. The database update must
+	// make the exact same change.
 	n, ok := s.nodeStore.UpdateNode(nodeID, func(n *types.Node) {
 		n.User = *user
 		n.UserID = uint(userID)
@@ -928,6 +963,131 @@
 	s.registrationCache.Set(id, entry)
 }
 
+// logHostinfoValidation logs warnings when hostinfo is nil or has empty hostname.
+func logHostinfoValidation(machineKey, nodeKey, username, hostname string, hostinfo *tailcfg.Hostinfo) {
+	if hostinfo == nil {
+		log.Warn().
+			Caller().
+			Str("machine.key", machineKey).
+			Str("node.key", nodeKey).
+			Str("user.name", username).
+			Str("generated.hostname", hostname).
+			Msg("Registration had nil hostinfo, generated default hostname")
+	} else if hostinfo.Hostname == "" {
+		log.Warn().
+			Caller().
+			Str("machine.key", machineKey).
+			Str("node.key", nodeKey).
+			Str("user.name", username).
+			Str("generated.hostname", hostname).
+			Msg("Registration had empty hostname, generated default")
+	}
+}
+
+// preserveNetInfo preserves NetInfo from an existing node for faster DERP connectivity.
+// If no existing node is provided, it creates new netinfo from the provided hostinfo.
+func preserveNetInfo(existingNode types.NodeView, nodeID types.NodeID, validHostinfo *tailcfg.Hostinfo) *tailcfg.NetInfo {
+	var existingHostinfo *tailcfg.Hostinfo
+	if existingNode.Valid() {
+		existingHostinfo = existingNode.Hostinfo().AsStruct()
+	}
+	return netInfoFromMapRequest(nodeID, existingHostinfo, validHostinfo)
+}
+
+// newNodeParams contains parameters for creating a new node.
+type newNodeParams struct {
+	User           types.User
+	MachineKey     key.MachinePublic
+	NodeKey        key.NodePublic
+	DiscoKey       key.DiscoPublic
+	Hostname       string
+	Hostinfo       *tailcfg.Hostinfo
+	Endpoints      []netip.AddrPort
+	Expiry         *time.Time
+	RegisterMethod string
+
+	// Optional: Pre-auth key specific fields
+	PreAuthKey *types.PreAuthKey
+
+	// Optional: Existing node for netinfo preservation
+	ExistingNodeForNetinfo types.NodeView
+}
+
+// createAndSaveNewNode creates a new node, allocates IPs, saves to DB, and adds to NodeStore.
+// It preserves netinfo from an existing node if one is provided (for faster DERP connectivity).
+func (s *State) createAndSaveNewNode(params newNodeParams) (types.NodeView, error) {
+	// Preserve NetInfo from existing node if available
+	if params.Hostinfo != nil {
+		params.Hostinfo.NetInfo = preserveNetInfo(
+			params.ExistingNodeForNetinfo,
+			types.NodeID(0),
+			params.Hostinfo,
+		)
+	}
+
+	// Prepare the node for registration
+	nodeToRegister := types.Node{
+		Hostname:       params.Hostname,
+		UserID:         params.User.ID,
+		User:           params.User,
+		MachineKey:     params.MachineKey,
+		NodeKey:        params.NodeKey,
+		DiscoKey:       params.DiscoKey,
+		Hostinfo:       params.Hostinfo,
+		Endpoints:      params.Endpoints,
+		LastSeen:       ptr.To(time.Now()),
+		RegisterMethod: params.RegisterMethod,
+		Expiry:         params.Expiry,
+	}
+
+	// Pre-auth key specific fields
+	if params.PreAuthKey != nil {
+		nodeToRegister.ForcedTags = params.PreAuthKey.Proto().GetAclTags()
+		nodeToRegister.AuthKey = params.PreAuthKey
+		nodeToRegister.AuthKeyID = &params.PreAuthKey.ID
+	}
+
+	// Allocate new IPs
+	ipv4, ipv6, err := s.ipAlloc.Next()
+	if err != nil {
+		return types.NodeView{}, fmt.Errorf("allocating IPs: %w", err)
+	}
+
+	nodeToRegister.IPv4 = ipv4
+	nodeToRegister.IPv6 = ipv6
+
+	// Ensure unique given name if not set
+	if nodeToRegister.GivenName == "" {
+		givenName, err := hsdb.EnsureUniqueGivenName(s.db.DB, nodeToRegister.Hostname)
+		if err != nil {
+			return types.NodeView{}, fmt.Errorf("failed to ensure unique given name: %w", err)
+		}
+		nodeToRegister.GivenName = givenName
+	}
+
+	// New node - database first to get ID, then NodeStore
+	savedNode, err := hsdb.Write(s.db.DB, func(tx *gorm.DB) (*types.Node, error) {
+		if err := tx.Save(&nodeToRegister).Error; err != nil {
+			return nil, fmt.Errorf("failed to save node: %w", err)
+		}
+
+		if params.PreAuthKey != nil && !params.PreAuthKey.Reusable {
+			err := hsdb.UsePreAuthKey(tx, params.PreAuthKey)
+			if err != nil {
+				return nil, fmt.Errorf("using pre auth key: %w", err)
+			}
+		}
+
+		return &nodeToRegister, nil
+	})
+	if err != nil {
+		return types.NodeView{}, err
+	}
+
+	// Add to NodeStore after database creates the ID
+	return s.nodeStore.PutNode(*savedNode), nil
+}
+
 // HandleNodeFromAuthPath handles node registration through authentication flow (like OIDC).
 func (s *State) HandleNodeFromAuthPath(
 	registrationID types.RegistrationID,
@@ -947,357 +1107,161 @@
 		return types.NodeView{}, change.EmptySet, fmt.Errorf("failed to find user: %w", err)
 	}
 
-	// Check if node already exists by node key
-	// If a node with the same node key exists, we are extending their expiry time.
-	// The case for this is when a user tries to re-register a node before it has expired
-	// the previous key. This path is used in the OIDC/SSO path of the authentication.
-	// TODO(kradalby): Validate that this is the desired behavior and that the comment is correct.
-	existingNodeView, exists := s.nodeStore.GetNodeByNodeKey(regEntry.Node.NodeKey)
+	// Ensure we have valid hostinfo and hostname from the registration cache entry
+	validHostinfo, hostname := util.EnsureValidHostinfo(
+		regEntry.Node.Hostinfo,
+		regEntry.Node.MachineKey.String(),
+		regEntry.Node.NodeKey.String(),
+	)
+
+	logHostinfoValidation(
+		regEntry.Node.MachineKey.ShortString(),
+		regEntry.Node.NodeKey.String(),
+		user.Username(),
+		hostname,
+		regEntry.Node.Hostinfo,
+	)
+
 	var finalNode types.NodeView
-	var changeSet change.ChangeSet
-
-	if exists && existingNodeView.Valid() {
-		// Check if the user has changed - if so, this is a transfer scenario
-		if existingNodeView.UserID() != user.ID {
-			// Node exists but belongs to a different user - transfer it
-			oldUser := existingNodeView.User()
+
+	// Check if node already exists with same machine key for this user
+	existingNodeSameUser, existsSameUser := s.nodeStore.GetNodeByMachineKey(regEntry.Node.MachineKey, types.UserID(user.ID))
+
+	// If this node exists for this user, update the node in place.
+	if existsSameUser && existingNodeSameUser.Valid() {
+		log.Debug().
+			Caller().
+			Str("registration_id", registrationID.String()).
+			Str("user.name", user.Username()).
+			Str("registrationMethod", registrationMethod).
+			Str("node.name", existingNodeSameUser.Hostname()).
+			Uint64("node.id", existingNodeSameUser.ID().Uint64()).
+			Msg("Updating existing node registration")
+
+		// Update existing node - NodeStore first, then database
+		updatedNodeView, ok := s.nodeStore.UpdateNode(existingNodeSameUser.ID(), func(node *types.Node) {
+			node.NodeKey = regEntry.Node.NodeKey
+			node.DiscoKey = regEntry.Node.DiscoKey
+			node.Hostname = hostname
+
+			// TODO(kradalby): We should ensure we use the same hostinfo and node merge semantics
+			// when a node re-registers as we do when it sends a map request (UpdateNodeFromMapRequest).
+
+			// Preserve NetInfo from existing node when re-registering
+			node.Hostinfo = validHostinfo
+			node.Hostinfo.NetInfo = preserveNetInfo(existingNodeSameUser, existingNodeSameUser.ID(), validHostinfo)
+
+			node.Endpoints = regEntry.Node.Endpoints
+			node.RegisterMethod = regEntry.Node.RegisterMethod
+			node.IsOnline = ptr.To(false)
+			node.LastSeen = ptr.To(time.Now())
+
+			if expiry != nil {
+				node.Expiry = expiry
+			} else {
+				node.Expiry = regEntry.Node.Expiry
+			}
+		})
+
+		if !ok {
+			return types.NodeView{}, change.EmptySet, fmt.Errorf("node not found in NodeStore: %d", existingNodeSameUser.ID())
+		}
+
+		// Use the node from UpdateNode to save to database
+		_, err = hsdb.Write(s.db.DB, func(tx *gorm.DB) (*types.Node, error) {
+			if err := tx.Save(updatedNodeView.AsStruct()).Error; err != nil {
+				return nil, fmt.Errorf("failed to save node: %w", err)
+			}
+			return nil, nil
+		})
+		if err != nil {
+			return types.NodeView{}, change.EmptySet, err
+		}
+
+		log.Trace().
+			Caller().
+			Str("node.name", updatedNodeView.Hostname()).
+			Uint64("node.id", updatedNodeView.ID().Uint64()).
+			Str("machine.key", regEntry.Node.MachineKey.ShortString()).
+			Str("node.key", updatedNodeView.NodeKey().ShortString()).
+			Str("user.name", user.Name).
+			Msg("Node re-authorized")
+
+		finalNode = updatedNodeView
+	} else {
+		// Node does not exist for this user with this machine key
+		// Check if node exists with this machine key for a different user (for netinfo preservation)
+		existingNodeAnyUser, existsAnyUser := s.nodeStore.GetNodeByMachineKeyAnyUser(regEntry.Node.MachineKey)
+
+		if existsAnyUser && existingNodeAnyUser.Valid() && existingNodeAnyUser.UserID() != user.ID {
+			// Node exists but belongs to a different user
+			// Create a NEW node for the new user (do not transfer)
+			// This allows the same machine to have separate node identities per user
+			oldUser := existingNodeAnyUser.User()
 			log.Info().
 				Caller().
-				Str("registration_id", registrationID.String()).
-				Str("node.name", existingNodeView.Hostname()).
-				Uint64("node.id", existingNodeView.ID().Uint64()).
+				Str("existing.node.name", existingNodeAnyUser.Hostname()).
+				Uint64("existing.node.id", existingNodeAnyUser.ID().Uint64()).
 				Str("machine.key", regEntry.Node.MachineKey.ShortString()).
 				Str("old.user", oldUser.Username()).
 				Str("new.user", user.Username()).
-				Msg("Transferring node to different user via interactive re-registration (node key match)")
-
-			// Transfer node to new user
-			updatedNode, ok := s.nodeStore.UpdateNode(existingNodeView.ID(), func(node *types.Node) {
-				node.UserID = user.ID
-				node.User = *user
-
-				if expiry != nil {
-					node.Expiry = expiry
-				} else {
-					node.Expiry = regEntry.Node.Expiry
-				}
-
-				// Mark as offline since node is reconnecting
-				node.IsOnline = ptr.To(false)
-				node.LastSeen = ptr.To(time.Now())
-			})
-
-			if !ok {
-				return types.NodeView{}, change.EmptySet, fmt.Errorf("node not found in NodeStore: %d", existingNodeView.ID())
-			}
-
-			// Save the transferred node to database
-			nodePtr := updatedNode.AsStruct()
-			_, err = hsdb.Write(s.db.DB, func(tx *gorm.DB) (*types.Node, error) {
-				if err := tx.Save(nodePtr).Error; err != nil {
-					return nil, fmt.Errorf("saving transferred node: %w", err)
-				}
-				return nodePtr, nil
-			})
-			if err != nil {
-				return types.NodeView{}, change.EmptySet, fmt.Errorf("failed to update transferred node: %w", err)
-			}
-
-			log.Trace().
-				Caller().
-				Str("node.name", updatedNode.Hostname()).
-				Uint64("node.id", updatedNode.ID().Uint64()).
-				Str("user.name", user.Username()).
-				Msg("Node transferred to new user via interactive flow (node key match)")
-
-			finalNode = updatedNode
-			if expiry != nil {
-				changeSet = change.KeyExpiry(existingNodeView.ID(), *expiry)
-			} else {
-				changeSet = change.KeyExpiry(existingNodeView.ID(), time.Time{})
-			}
-		} else {
-
-			// Node exists for same user - this is a refresh/re-registration
-			log.Debug().
-				Caller().
-				Str("registration_id", registrationID.String()).
-				Str("user.name", user.Username()).
-				Str("registrationMethod", registrationMethod).
-				Str("node.name", existingNodeView.Hostname()).
-				Uint64("node.id", existingNodeView.ID().Uint64()).
-				Msg("Refreshing existing node registration")
-
-			// Update NodeStore first with the new expiry
-			updatedNode, ok := s.nodeStore.UpdateNode(existingNodeView.ID(), func(node *types.Node) {
-				if expiry != nil {
-					node.Expiry = expiry
-				} else {
-					node.Expiry = regEntry.Node.Expiry
-				}
-
-				// Mark as offline since node is reconnecting
-				node.IsOnline = ptr.To(false)
-				node.LastSeen = ptr.To(time.Now())
-			})
-
-			if !ok {
-				return types.NodeView{}, change.EmptySet, fmt.Errorf("node not found in NodeStore: %d", existingNodeView.ID())
-			}
-
-			// Use the node from UpdateNode to save to database
-			nodePtr := updatedNode.AsStruct()
-			_, err = hsdb.Write(s.db.DB, func(tx *gorm.DB) (*types.Node, error) {
-				if err := tx.Save(nodePtr).Error; err != nil {
-					return nil, fmt.Errorf("saving node: %w", err)
-				}
-				return nodePtr, nil
-			})
-			if err != nil {
-				return types.NodeView{}, change.EmptySet, fmt.Errorf("failed to update node expiry: %w", err)
-			}
-
-			finalNode = updatedNode
-			if expiry != nil {
-				changeSet = change.KeyExpiry(existingNodeView.ID(), *expiry)
-			} else {
-				changeSet = change.KeyExpiry(existingNodeView.ID(), time.Time{})
-			}
-		}
-	} else {
-
-		// Ensure we have valid hostinfo and hostname from the registration cache entry
-		validHostinfo, hostname := util.EnsureValidHostinfo(
-			regEntry.Node.Hostinfo,
-			regEntry.Node.MachineKey.String(),
-			regEntry.Node.NodeKey.String(),
-		)
-
-		if regEntry.Node.Hostinfo == nil {
-			log.Warn().
-				Caller().
-				Str("machine.key", regEntry.Node.MachineKey.ShortString()).
-				Str("node.key", regEntry.Node.NodeKey.String()).
-				Str("user.name", user.Username()).
-				Str("generated.hostname", hostname).
-				Msg("Registration cache entry had nil hostinfo, generated default hostname")
-		} else if regEntry.Node.Hostinfo.Hostname == "" {
-			log.Warn().
-				Caller().
-				Str("machine.key", regEntry.Node.MachineKey.ShortString()).
-				Str("node.key", regEntry.Node.NodeKey.String()).
-				Str("user.name", user.Username()).
-				Str("generated.hostname", hostname).
-				Msg("Registration cache entry had empty hostname, generated default")
-		}
-
-		// Check if node already exists with same machine key for this user
-		existingNodeSameUser, existsSameUser := s.nodeStore.GetNodeByMachineKey(regEntry.Node.MachineKey, types.UserID(user.ID))
-
-		// If this node exists for this user, update the node in place.
-		if existsSameUser && existingNodeSameUser.Valid() {
-			// Update existing node - NodeStore first, then database
-			updatedNodeView, ok := s.nodeStore.UpdateNode(existingNodeSameUser.ID(), func(node *types.Node) {
-				node.NodeKey = regEntry.Node.NodeKey
-				node.DiscoKey = regEntry.Node.DiscoKey
-				node.Hostname = hostname
-
-				// TODO(kradalby): We should ensure we use the same hostinfo and node merge semantics
-				// when a node re-registers as we do when it sends a map request (UpdateNodeFromMapRequest).
-
-				// Preserve NetInfo from existing node when re-registering
-				netInfo := netInfoFromMapRequest(existingNodeSameUser.ID(), existingNodeSameUser.Hostinfo().AsStruct(), validHostinfo)
-				node.Hostinfo = validHostinfo
-				node.Hostinfo.NetInfo = netInfo
-
-				node.Endpoints = regEntry.Node.Endpoints
-				node.RegisterMethod = regEntry.Node.RegisterMethod
-				node.IsOnline = ptr.To(false)
-				node.LastSeen = ptr.To(time.Now())
-
-				if expiry != nil {
-					node.Expiry = expiry
-				} else {
-					node.Expiry = regEntry.Node.Expiry
-				}
-			})
-
-			if !ok {
-				return types.NodeView{}, change.EmptySet, fmt.Errorf("node not found in NodeStore: %d", existingNodeSameUser.ID())
-			}
-
-			// Use the node from UpdateNode to save to database
-			_, err = hsdb.Write(s.db.DB, func(tx *gorm.DB) (*types.Node, error) {
-				if err := tx.Save(updatedNodeView.AsStruct()).Error; err != nil {
-					return nil, fmt.Errorf("failed to save node: %w", err)
-				}
-				return nil, nil
-			})
-			if err != nil {
-				return types.NodeView{}, change.EmptySet, err
-			}
-
-			log.Trace().
-				Caller().
-				Str("node.name", updatedNodeView.Hostname()).
-				Uint64("node.id", updatedNodeView.ID().Uint64()).
-				Str("machine.key", regEntry.Node.MachineKey.ShortString()).
-				Str("node.key", updatedNodeView.NodeKey().ShortString()).
-				Str("user.name", user.Name).
-				Msg("Node re-authorized")
-
-			finalNode = updatedNodeView
-		} else {
-			// Check if node exists with this machine key for a different user
-			existingNodeAnyUser, existsAnyUser := s.nodeStore.GetNodeByMachineKeyAnyUser(regEntry.Node.MachineKey)
-
-			if existsAnyUser && existingNodeAnyUser.Valid() && existingNodeAnyUser.UserID() != user.ID {
-				// Node exists but belongs to a different user - transfer it to the new user
-				oldUser := existingNodeAnyUser.User()
-				log.Info().
-					Caller().
-					Str("node.name", existingNodeAnyUser.Hostname()).
-					Uint64("node.id", existingNodeAnyUser.ID().Uint64()).
-					Str("machine.key", regEntry.Node.MachineKey.ShortString()).
-					Str("old.user", oldUser.Username()).
-					Str("new.user", user.Username()).
-					Msg("Transferring node to different user via interactive re-registration")
-
-				// Update node to transfer to new user - NodeStore first, then database
-				updatedNodeView, ok := s.nodeStore.UpdateNode(existingNodeAnyUser.ID(), func(node *types.Node) {
-					node.UserID = user.ID
-					node.User = *user
-					node.NodeKey = regEntry.Node.NodeKey
-					node.DiscoKey = regEntry.Node.DiscoKey
-					node.Hostname = hostname
-
-					// Preserve NetInfo from existing node when transferring
-					netInfo := netInfoFromMapRequest(existingNodeAnyUser.ID(), existingNodeAnyUser.Hostinfo().AsStruct(), validHostinfo)
-					node.Hostinfo = validHostinfo
-					node.Hostinfo.NetInfo = netInfo
-
-					node.Endpoints = regEntry.Node.Endpoints
-					node.RegisterMethod = registrationMethod
-					node.IsOnline = ptr.To(false)
-					node.LastSeen = ptr.To(time.Now())
-
-					if expiry != nil {
-						node.Expiry = expiry
-					} else {
-						node.Expiry = regEntry.Node.Expiry
-					}
-				})
-
-				if !ok {
-					return types.NodeView{}, change.EmptySet, fmt.Errorf("node not found in NodeStore: %d", existingNodeAnyUser.ID())
-				}
-
-				// Save the transferred node to database
-				_, err = hsdb.Write(s.db.DB, func(tx *gorm.DB) (*types.Node, error) {
-					if err := tx.Save(updatedNodeView.AsStruct()).Error; err != nil {
-						return nil, fmt.Errorf("failed to save transferred node: %w", err)
-					}
-					return nil, nil
-				})
-				if err != nil {
-					return types.NodeView{}, change.EmptySet, fmt.Errorf("writing transferred node to database: %w", err)
-				}
-
-				log.Trace().
-					Caller().
-					Str("node.name", updatedNodeView.Hostname()).
-					Uint64("node.id", updatedNodeView.ID().Uint64()).
-					Str("machine.key", regEntry.Node.MachineKey.ShortString()).
-					Str("user.name", user.Username()).
-					Msg("Node transferred to new user via interactive flow")
-
-				finalNode = updatedNodeView
-			} else {
-				// This is a completely new node - create it
-				// New node registration
-				log.Debug().
-					Caller().
-					Str("registration_id", registrationID.String()).
-					Str("user.name", user.Username()).
-					Str("registrationMethod", registrationMethod).
-					Str("expiresAt", fmt.Sprintf("%v", expiry)).
-					Msg("Registering new node from auth callback")
-
-				// Prepare the node for registration with validated hostinfo
-				nodeToRegister := regEntry.Node
-				nodeToRegister.Hostname = hostname
-				nodeToRegister.Hostinfo = validHostinfo
-				nodeToRegister.UserID = uint(userID)
-				nodeToRegister.User = *user
-				nodeToRegister.RegisterMethod = registrationMethod
-				if expiry != nil {
-					nodeToRegister.Expiry = expiry
-				} else {
-					nodeToRegister.Expiry = regEntry.Node.Expiry
-				}
-
-				// Allocate new IPs
-				ipv4, ipv6, err := s.ipAlloc.Next()
-				if err != nil {
-					return types.NodeView{}, change.EmptySet, fmt.Errorf("allocating IPs: %w", err)
-				}
-
-				nodeToRegister.IPv4 = ipv4
-				nodeToRegister.IPv6 = ipv6
-
-				// Ensure unique given name if not set
-				if nodeToRegister.GivenName == "" {
-					givenName, err := hsdb.EnsureUniqueGivenName(s.db.DB, nodeToRegister.Hostname)
-					if err != nil {
-						return types.NodeView{}, change.EmptySet, fmt.Errorf("failed to ensure unique given name: %w", err)
-					}
-					nodeToRegister.GivenName = givenName
-				}
-
-				// New node - database first to get ID, then NodeStore
-				savedNode, err := hsdb.Write(s.db.DB, func(tx *gorm.DB) (*types.Node, error) {
-					if err := tx.Save(&nodeToRegister).Error; err != nil {
-						return nil, fmt.Errorf("failed to save node: %w", err)
-					}
-					return &nodeToRegister, nil
-				})
-				if err != nil {
-					return types.NodeView{}, change.EmptySet, err
-				}
-
-				// Add to NodeStore after database creates the ID
-				finalNode = s.nodeStore.PutNode(*savedNode)
-			}
-		}
-
+				Str("method", registrationMethod).
+				Msg("Creating new node for different user (same machine key exists for another user)")
+		}
+
+		// Create a completely new node
+		log.Debug().
+			Caller().
+			Str("registration_id", registrationID.String()).
+			Str("user.name", user.Username()).
+			Str("registrationMethod", registrationMethod).
+			Str("expiresAt", fmt.Sprintf("%v", expiry)).
+			Msg("Registering new node from auth callback")
+
+		// Create and save new node
+		var err error
+		finalNode, err = s.createAndSaveNewNode(newNodeParams{
+			User:                   *user,
+			MachineKey:             regEntry.Node.MachineKey,
+			NodeKey:                regEntry.Node.NodeKey,
+			DiscoKey:               regEntry.Node.DiscoKey,
+			Hostname:               hostname,
+			Hostinfo:               validHostinfo,
+			Endpoints:              regEntry.Node.Endpoints,
+			Expiry:                 cmp.Or(expiry, regEntry.Node.Expiry),
+			RegisterMethod:         registrationMethod,
+			ExistingNodeForNetinfo: cmp.Or(existingNodeAnyUser, types.NodeView{}),
+		})
+		if err != nil {
+			return types.NodeView{}, change.EmptySet, err
+		}
 	}
 
 	// Signal to waiting clients
-<<<<<<< HEAD
 	regEntry.SendAndClose(finalNode.AsStruct())
-=======
-	regEntry.SendAndClose(savedNode)
->>>>>>> 3fbde7a1
 
 	// Delete from registration cache
 	s.registrationCache.Delete(registrationID)
 
-	// Update policy manager
+	// Update policy managers
+	usersChange, err := s.updatePolicyManagerUsers()
+	if err != nil {
+		return finalNode, change.NodeAdded(finalNode.ID()), fmt.Errorf("failed to update policy manager users: %w", err)
+	}
+
 	nodesChange, err := s.updatePolicyManagerNodes()
 	if err != nil {
-		return finalNode, change.NodeAdded(finalNode.ID()), fmt.Errorf("failed to update policy manager: %w", err)
-	}
-
-	if !nodesChange.Empty() {
-		return finalNode, nodesChange, nil
-	}
-
-	// If we have a changeSet from early return path, use it
-	if !changeSet.Empty() {
-		return finalNode, changeSet, nil
-	}
-
-	return finalNode, change.NodeAdded(finalNode.ID()), nil
+		return finalNode, change.NodeAdded(finalNode.ID()), fmt.Errorf("failed to update policy manager nodes: %w", err)
+	}
+
+	var c change.ChangeSet
+	if !usersChange.Empty() || !nodesChange.Empty() {
+		c = change.PolicyChange()
+	} else {
+		c = change.NodeAdded(finalNode.ID())
+	}
+
+	return finalNode, c, nil
 }
 
 // HandleNodeFromPreAuthKey handles node registration using a pre-authentication key.
@@ -1322,23 +1286,13 @@
 		regReq.NodeKey.String(),
 	)
 
-	if regReq.Hostinfo == nil {
-		log.Warn().
-			Caller().
-			Str("machine.key", machineKey.ShortString()).
-			Str("node.key", regReq.NodeKey.ShortString()).
-			Str("user.name", pak.User.Username()).
-			Str("generated.hostname", hostname).
-			Msg("Received pre-auth registration with nil hostinfo, generated default hostname")
-	} else if regReq.Hostinfo.Hostname == "" {
-		log.Warn().
-			Caller().
-			Str("machine.key", machineKey.ShortString()).
-			Str("node.key", regReq.NodeKey.ShortString()).
-			Str("user.name", pak.User.Username()).
-			Str("generated.hostname", hostname).
-			Msg("Received pre-auth registration with empty hostname, generated default")
-	}
+	logHostinfoValidation(
+		machineKey.ShortString(),
+		regReq.NodeKey.ShortString(),
+		pak.User.Username(),
+		hostname,
+		regReq.Hostinfo,
+	)
 
 	log.Debug().
 		Caller().
@@ -1373,9 +1327,8 @@
 			// when a node re-registers as we do when it sends a map request (UpdateNodeFromMapRequest).
 
 			// Preserve NetInfo from existing node when re-registering
-			netInfo := netInfoFromMapRequest(existingNodeSameUser.ID(), node.Hostinfo, validHostinfo)
 			node.Hostinfo = validHostinfo
-			node.Hostinfo.NetInfo = netInfo
+			node.Hostinfo.NetInfo = preserveNetInfo(existingNodeSameUser, existingNodeSameUser.ID(), validHostinfo)
 
 			node.RegisterMethod = util.RegisterMethodAuthKey
 
@@ -1425,130 +1378,45 @@
 
 		finalNode = updatedNodeView
 	} else {
+		// Node does not exist for this user with this machine key
 		// Check if node exists with this machine key for a different user
 		existingNodeAnyUser, existsAnyUser := s.nodeStore.GetNodeByMachineKeyAnyUser(machineKey)
 
 		if existsAnyUser && existingNodeAnyUser.Valid() && existingNodeAnyUser.UserID() != pak.User.ID {
-			// Node exists but belongs to a different user - transfer it to the new user
+			// Node exists but belongs to a different user
+			// Create a NEW node for the new user (do not transfer)
+			// This allows the same machine to have separate node identities per user
 			oldUser := existingNodeAnyUser.User()
 			log.Info().
 				Caller().
-				Str("node.name", existingNodeAnyUser.Hostname()).
-				Uint64("node.id", existingNodeAnyUser.ID().Uint64()).
+				Str("existing.node.name", existingNodeAnyUser.Hostname()).
+				Uint64("existing.node.id", existingNodeAnyUser.ID().Uint64()).
 				Str("machine.key", machineKey.ShortString()).
 				Str("old.user", oldUser.Username()).
 				Str("new.user", pak.User.Username()).
-				Msg("Transferring node to different user via auth key re-registration")
-
-			// Update node to transfer to new user - NodeStore first, then database
-			updatedNodeView, ok := s.nodeStore.UpdateNode(existingNodeAnyUser.ID(), func(node *types.Node) {
-				node.UserID = pak.User.ID
-				node.User = pak.User
-				node.NodeKey = regReq.NodeKey
-				node.Hostname = hostname
-
-				// Preserve NetInfo from existing node when transferring
-				netInfo := netInfoFromMapRequest(existingNodeAnyUser.ID(), node.Hostinfo, validHostinfo)
-				node.Hostinfo = validHostinfo
-				node.Hostinfo.NetInfo = netInfo
-
-				node.RegisterMethod = util.RegisterMethodAuthKey
-				node.ForcedTags = pak.Proto().GetAclTags()
-				node.AuthKey = pak
-				node.AuthKeyID = &pak.ID
-				node.IsOnline = ptr.To(false)
-				node.LastSeen = ptr.To(time.Now())
-				node.Expiry = &regReq.Expiry
-			})
-
-			if !ok {
-				return types.NodeView{}, change.EmptySet, fmt.Errorf("node not found in NodeStore: %d", existingNodeAnyUser.ID())
-			}
-
-			// Save the transferred node to database
-			_, err = hsdb.Write(s.db.DB, func(tx *gorm.DB) (*types.Node, error) {
-				if err := tx.Save(updatedNodeView.AsStruct()).Error; err != nil {
-					return nil, fmt.Errorf("failed to save transferred node: %w", err)
-				}
-
-				if !pak.Reusable {
-					err = hsdb.UsePreAuthKey(tx, pak)
-					if err != nil {
-						return nil, fmt.Errorf("using pre auth key: %w", err)
-					}
-				}
-
-				return nil, nil
-			})
-			if err != nil {
-				return types.NodeView{}, change.EmptySet, fmt.Errorf("writing transferred node to database: %w", err)
-			}
-
-			log.Trace().
-				Caller().
-				Str("node.name", updatedNodeView.Hostname()).
-				Uint64("node.id", updatedNodeView.ID().Uint64()).
-				Str("machine.key", machineKey.ShortString()).
-				Str("user.name", pak.User.Username()).
-				Msg("Node transferred to new user")
-
-			finalNode = updatedNodeView
-		} else {
-			// This is a completely new node - create it
-			// Prepare the node for registration
-			nodeToRegister := types.Node{
-				Hostname:       hostname,
-				UserID:         pak.User.ID,
-				User:           pak.User,
-				MachineKey:     machineKey,
-				NodeKey:        regReq.NodeKey,
-				Hostinfo:       validHostinfo,
-				LastSeen:       ptr.To(time.Now()),
-				RegisterMethod: util.RegisterMethodAuthKey,
-				ForcedTags:     pak.Proto().GetAclTags(),
-				AuthKey:        pak,
-				AuthKeyID:      &pak.ID,
-				Expiry:         &regReq.Expiry,
-			}
-
-			ipv4, ipv6, err := s.ipAlloc.Next()
-			if err != nil {
-				return types.NodeView{}, change.EmptySet, fmt.Errorf("allocating IPs: %w", err)
-			}
-
-			nodeToRegister.IPv4 = ipv4
-			nodeToRegister.IPv6 = ipv6
-
-			// Ensure unique given name if not set
-			if nodeToRegister.GivenName == "" {
-				givenName, err := hsdb.EnsureUniqueGivenName(s.db.DB, nodeToRegister.Hostname)
-				if err != nil {
-					return types.NodeView{}, change.EmptySet, fmt.Errorf("failed to ensure unique given name: %w", err)
-				}
-				nodeToRegister.GivenName = givenName
-			}
-
-			// New node - database first to get ID, then NodeStore
-			savedNode, err := hsdb.Write(s.db.DB, func(tx *gorm.DB) (*types.Node, error) {
-				if err := tx.Save(&nodeToRegister).Error; err != nil {
-					return nil, fmt.Errorf("failed to save node: %w", err)
-				}
-
-				if !pak.Reusable {
-					err = hsdb.UsePreAuthKey(tx, pak)
-					if err != nil {
-						return nil, fmt.Errorf("using pre auth key: %w", err)
-					}
-				}
-
-				return &nodeToRegister, nil
-			})
-			if err != nil {
-				return types.NodeView{}, change.EmptySet, fmt.Errorf("writing node to database: %w", err)
-			}
-
-			// Add to NodeStore after database creates the ID
-			finalNode = s.nodeStore.PutNode(*savedNode)
+				Msg("Creating new node for different user (same machine key exists for another user)")
+		}
+
+		// This is a new node for this user - create it
+		// (Either completely new, or new for this user while existing for another user)
+
+		// Create and save new node
+		var err error
+		finalNode, err = s.createAndSaveNewNode(newNodeParams{
+			User:                   pak.User,
+			MachineKey:             machineKey,
+			NodeKey:                regReq.NodeKey,
+			DiscoKey:               key.DiscoPublic{}, // DiscoKey not available in RegisterRequest
+			Hostname:               hostname,
+			Hostinfo:               validHostinfo,
+			Endpoints:              nil, // Endpoints not available in RegisterRequest
+			Expiry:                 &regReq.Expiry,
+			RegisterMethod:         util.RegisterMethodAuthKey,
+			PreAuthKey:             pak,
+			ExistingNodeForNetinfo: cmp.Or(existingNodeAnyUser, types.NodeView{}),
+		})
+		if err != nil {
+			return types.NodeView{}, change.EmptySet, fmt.Errorf("creating new node: %w", err)
 		}
 	}
 
