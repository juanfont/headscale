--- conflicted
+++ resolved
@@ -11,19 +11,11 @@
 
 // ACLPolicy represents a Tailscale ACL Policy.
 type ACLPolicy struct {
-<<<<<<< HEAD
-	Groups    Groups    `json:"Groups,omitempty"    yaml:"Groups,omitempty"`
-	Hosts     Hosts     `json:"Hosts,omitempty"     yaml:"Hosts,omitempty"`
-	TagOwners TagOwners `json:"TagOwners,omitempty" yaml:"TagOwners,omitempty"`
-	ACLs      []ACL     `json:"ACLs,omitempty"      yaml:"ACLs,omitempty"`
-	Tests     []ACLTest `json:"Tests,omitempty"     yaml:"Tests,omitempty"`
-=======
 	Groups    Groups    `json:"groups"    yaml:"groups"`
 	Hosts     Hosts     `json:"hosts"     yaml:"hosts"`
 	TagOwners TagOwners `json:"tagOwners" yaml:"tagOwners"`
 	ACLs      []ACL     `json:"acls"      yaml:"acls"`
 	Tests     []ACLTest `json:"tests"     yaml:"tests"`
->>>>>>> 3ae34052
 }
 
 // ACL is a basic rule for the ACL Policy.
