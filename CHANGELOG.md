# CHANGELOG

## Next

<<<<<<< HEAD
### Changes

- Support client verify for DERP
  [#2046](https://github.com/juanfont/headscale/pull/2046)
=======
### BREAKING

- Policy: Zero or empty destination port is no longer allowed
  [#2606](https://github.com/juanfont/headscale/pull/2606)

### Changes

- Remove policy v1 code
  [#2600](https://github.com/juanfont/headscale/pull/2600)
- Refactor Debian/Ubuntu packaging and drop support for Ubuntu 20.04.
  [#2614](https://github.com/juanfont/headscale/pull/2614)
>>>>>>> 76ca7a2b

## 0.26.0 (2025-05-14)

### BREAKING

#### Routes

Route internals have been rewritten, removing the dedicated route table in the
database. This was done to simplify the codebase, which had grown unnecessarily
complex after the routes were split into separate tables. The overhead of having
to go via the database and keeping the state in sync made the code very hard to
reason about and prone to errors. The majority of the route state is only
relevant when headscale is running, and is now only kept in memory. As part of
this, the CLI and API has been simplified to reflect the changes;

```console
$ headscale nodes list-routes
ID | Hostname           | Approved | Available       | Serving (Primary)
1  | ts-head-ruqsg8     |          | 0.0.0.0/0, ::/0 |
2  | ts-unstable-fq7ob4 |          | 0.0.0.0/0, ::/0 |

$ headscale nodes approve-routes --identifier 1 --routes 0.0.0.0/0,::/0
Node updated

$ headscale nodes list-routes
ID | Hostname           | Approved        | Available       | Serving (Primary)
1  | ts-head-ruqsg8     | 0.0.0.0/0, ::/0 | 0.0.0.0/0, ::/0 | 0.0.0.0/0, ::/0
2  | ts-unstable-fq7ob4 |                 | 0.0.0.0/0, ::/0 |
```

Note that if an exit route is approved (0.0.0.0/0 or ::/0), both IPv4 and IPv6
will be approved.

- Route API and CLI has been removed
  [#2422](https://github.com/juanfont/headscale/pull/2422)
- Routes are now managed via the Node API
  [#2422](https://github.com/juanfont/headscale/pull/2422)
- Only routes accessible to the node will be sent to the node
  [#2561](https://github.com/juanfont/headscale/pull/2561)

#### Policy v2

This release introduces a new policy implementation. The new policy is a
complete rewrite, and it introduces some significant quality and consistency
improvements. In principle, there are not really any new features, but some long
standing bugs should have been resolved, or be easier to fix in the future. The
new policy code passes all of our tests.

**Changes**

- The policy is validated and "resolved" when loading, providing errors for
  invalid rules and conditions.
  - Previously this was done as a mix between load and runtime (when it was
    applied to a node).
  - This means that when you convert the first time, what was previously a
    policy that loaded, but failed at runtime, will now fail at load time.
- Error messages should be more descriptive and informative.
  - There is still work to be here, but it is already improved with "typing"
    (e.g. only Users can be put in Groups)
- All users must contain an `@` character.
  - If your user naturally contains and `@`, like an email, this will just work.
  - If its based on usernames, or other identifiers not containing an `@`, an
    `@` should be appended at the end. For example, if your user is `john`, it
    must be written as `john@` in the policy.

<details>

<summary>Migration notes when the policy is stored in the database.</summary>

This section **only** applies if the policy is stored in the database and
Headscale 0.26 doesn't start due to a policy error
(`failed to load ACL policy`).

- Start Headscale 0.26 with the environment variable `HEADSCALE_POLICY_V1=1`
  set. You can check that Headscale picked up the environment variable by
  observing this message during startup: `Using policy manager version: 1`
- Dump the policy to a file: `headscale policy get > policy.json`
- Edit `policy.json` and migrate to policy V2. Use the command
  `headscale policy check --file policy.json` to check for policy errors.
- Load the modified policy: `headscale policy set --file policy.json`
- Restart Headscale **without** the environment variable `HEADSCALE_POLICY_V1`.
  Headscale should now print the message `Using policy manager version: 2` and
  startup successfully.

</details>

**SSH**

The SSH policy has been reworked to be more consistent with the rest of the
policy. In addition, several inconsistencies between our implementation and
Tailscale's upstream has been closed and this might be a breaking change for
some users. Please refer to the
[upstream documentation](https://tailscale.com/kb/1337/acl-syntax#tailscale-ssh)
for more information on which types are allowed in `src`, `dst` and `users`.

There is one large inconsistency left, we allow `*` as a destination as we
currently do not support `autogroup:self`, `autogroup:member` and
`autogroup:tagged`. The support for `*` will be removed when we have support for
the autogroups.

**Current state**

The new policy is passing all tests, both integration and unit tests. This does
not mean it is perfect, but it is a good start. Corner cases that is currently
working in v1 and not tested might be broken in v2 (and vice versa).

**We do need help testing this code**

#### Other breaking changes

- Disallow `server_url` and `base_domain` to be equal
  [#2544](https://github.com/juanfont/headscale/pull/2544)
- Return full user in API for pre auth keys instead of string
  [#2542](https://github.com/juanfont/headscale/pull/2542)
- Pre auth key API/CLI now uses ID over username
  [#2542](https://github.com/juanfont/headscale/pull/2542)
- A non-empty list of global nameservers needs to be specified via
  `dns.nameservers.global` if the configuration option `dns.override_local_dns`
  is enabled or is not specified in the configuration file. This aligns with
  behaviour of tailscale.com.
  [#2438](https://github.com/juanfont/headscale/pull/2438)

### Changes

- Use Go 1.24 [#2427](https://github.com/juanfont/headscale/pull/2427)
- Add `headscale policy check` command to check policy
  [#2553](https://github.com/juanfont/headscale/pull/2553)
- `oidc.map_legacy_users` and `oidc.strip_email_domain` has been removed
  [#2411](https://github.com/juanfont/headscale/pull/2411)
- Add more information to `/debug` endpoint
  [#2420](https://github.com/juanfont/headscale/pull/2420)
  - It is now possible to inspect running goroutines and take profiles
  - View of config, policy, filter, ssh policy per node, connected nodes and
    DERPmap
- OIDC: Fetch UserInfo to get EmailVerified if necessary
  [#2493](https://github.com/juanfont/headscale/pull/2493)
  - If a OIDC provider doesn't include the `email_verified` claim in its ID
    tokens, Headscale will attempt to get it from the UserInfo endpoint.
- OIDC: Try to populate name, email and username from UserInfo
  [#2545](https://github.com/juanfont/headscale/pull/2545)
- Improve performance by only querying relevant nodes from the database for node
  updates [#2509](https://github.com/juanfont/headscale/pull/2509)
- node FQDNs in the netmap will now contain a dot (".") at the end. This aligns
  with behaviour of tailscale.com
  [#2503](https://github.com/juanfont/headscale/pull/2503)
- Restore support for "Override local DNS"
  [#2438](https://github.com/juanfont/headscale/pull/2438)
- Add documentation for routes
  [#2496](https://github.com/juanfont/headscale/pull/2496)
- Add support for `autogroup:member`, `autogroup:tagged`
  [#2572](https://github.com/juanfont/headscale/pull/2572)

## 0.25.1 (2025-02-25)

### Changes

- Fix issue where registration errors are sent correctly
  [#2435](https://github.com/juanfont/headscale/pull/2435)
- Fix issue where routes passed on registration were not saved
  [#2444](https://github.com/juanfont/headscale/pull/2444)
- Fix issue where registration page was displayed twice
  [#2445](https://github.com/juanfont/headscale/pull/2445)

## 0.25.0 (2025-02-11)

### BREAKING

- Authentication flow has been rewritten
  [#2374](https://github.com/juanfont/headscale/pull/2374) This change should be
  transparent to users with the exception of some buxfixes that has been
  discovered and was fixed as part of the rewrite.
  - When a node is registered with _a new user_, it will be registered as a new
    node ([#2327](https://github.com/juanfont/headscale/issues/2327) and
    [#1310](https://github.com/juanfont/headscale/issues/1310)).
  - A logged out node logging in with the same user will replace the existing
    node.
- Remove support for Tailscale clients older than 1.62 (Capability version 87)
  [#2405](https://github.com/juanfont/headscale/pull/2405)

### Changes

- `oidc.map_legacy_users` is now `false` by default
  [#2350](https://github.com/juanfont/headscale/pull/2350)
- Print Tailscale version instead of capability versions for outdated nodes
  [#2391](https://github.com/juanfont/headscale/pull/2391)
- Do not allow renaming of users from OIDC
  [#2393](https://github.com/juanfont/headscale/pull/2393)
- Change minimum hostname length to 2
  [#2393](https://github.com/juanfont/headscale/pull/2393)
- Fix migration error caused by nodes having invalid auth keys
  [#2412](https://github.com/juanfont/headscale/pull/2412)
- Pre auth keys belonging to a user are no longer deleted with the user
  [#2396](https://github.com/juanfont/headscale/pull/2396)
- Pre auth keys that are used by a node can no longer be deleted
  [#2396](https://github.com/juanfont/headscale/pull/2396)
- Rehaul HTTP errors, return better status code and errors to users
  [#2398](https://github.com/juanfont/headscale/pull/2398)
- Print headscale version and commit on server startup
  [#2415](https://github.com/juanfont/headscale/pull/2415)

## 0.24.3 (2025-02-07)

### Changes

- Fix migration error caused by nodes having invalid auth keys
  [#2412](https://github.com/juanfont/headscale/pull/2412)
- Pre auth keys belonging to a user are no longer deleted with the user
  [#2396](https://github.com/juanfont/headscale/pull/2396)
- Pre auth keys that are used by a node can no longer be deleted
  [#2396](https://github.com/juanfont/headscale/pull/2396)

## 0.24.2 (2025-01-30)

### Changes

- Fix issue where email and username being equal fails to match in Policy
  [#2388](https://github.com/juanfont/headscale/pull/2388)
- Delete invalid routes before adding a NOT NULL constraint on node_id
  [#2386](https://github.com/juanfont/headscale/pull/2386)

## 0.24.1 (2025-01-23)

### Changes

- Fix migration issue with user table for PostgreSQL
  [#2367](https://github.com/juanfont/headscale/pull/2367)
- Relax username validation to allow emails
  [#2364](https://github.com/juanfont/headscale/pull/2364)
- Remove invalid routes and add stronger constraints for routes to avoid API
  panic [#2371](https://github.com/juanfont/headscale/pull/2371)
- Fix panic when `derp.update_frequency` is 0
  [#2368](https://github.com/juanfont/headscale/pull/2368)

## 0.24.0 (2025-01-17)

### Security fix: OIDC changes in Headscale 0.24.0

The following issue _only_ affects Headscale installations which authenticate
with OIDC.

_Headscale v0.23.0 and earlier_ identified OIDC users by the "username" part of
their email address (when `strip_email_domain: true`, the default) or whole
email address (when `strip_email_domain: false`).

Depending on how Headscale and your Identity Provider (IdP) were configured,
only using the `email` claim could allow a malicious user with an IdP account to
take over another Headscale user's account, even when
`strip_email_domain: false`.

This would also cause a user to lose access to their Headscale account if they
changed their email address.

_Headscale v0.24.0_ now identifies OIDC users by the `iss` and `sub` claims.
[These are guaranteed by the OIDC specification to be stable and unique](https://openid.net/specs/openid-connect-core-1_0.html#ClaimStability),
even if a user changes email address. A well-designed IdP will typically set
`sub` to an opaque identifier like a UUID or numeric ID, which has no relation
to the user's name or email address.

Headscale v0.24.0 and later will also automatically update profile fields with
OIDC data on login. This means that users can change those details in your IdP,
and have it populate to Headscale automatically the next time they log in.
However, this may affect the way you reference users in policies.

Headscale v0.23.0 and earlier never recorded the `iss` and `sub` fields, so all
legacy (existing) OIDC accounts _need to be migrated_ to be properly secured.

#### What do I need to do to migrate?

Headscale v0.24.0 has an automatic migration feature, which is enabled by
default (`map_legacy_users: true`). **This will be disabled by default in a
future version of Headscale – any unmigrated users will get new accounts.**

The migration will mostly be done automatically, with one exception. If your
OIDC does not provide an `email_verified` claim, Headscale will ignore the
`email`. This means that either the administrator will have to mark the user
emails as verified, or ensure the users verify their emails. Any unverified
emails will be ignored, meaning that the users will get new accounts instead of
being migrated.

After this exception is ensured, make all users log into Headscale with their
account, and Headscale will automatically update the account record. This will
be transparent to the users.

When all users have logged in, you can disable the automatic migration by
setting `map_legacy_users: false` in your configuration file.

Please note that `map_legacy_users` will be set to `false` by default in v0.25.0
and the migration mechanism will be removed in v0.26.0.

<details>

<summary>What does automatic migration do?</summary>

##### What does automatic migration do?

When automatic migration is enabled (`map_legacy_users: true`), Headscale will
first match an OIDC account to a Headscale account by `iss` and `sub`, and then
fall back to matching OIDC users similarly to how Headscale v0.23.0 did:

- If `strip_email_domain: true` (the default): the Headscale username matches
  the "username" part of their email address.
- If `strip_email_domain: false`: the Headscale username matches the _whole_
  email address.

On migration, Headscale will change the account's username to their
`preferred_username`. **This could break any ACLs or policies which are
configured to match by username.**

Like with Headscale v0.23.0 and earlier, this migration only works for users who
haven't changed their email address since their last Headscale login.

A _successful_ automated migration should otherwise be transparent to users.

Once a Headscale account has been migrated, it will be _unavailable_ to be
matched by the legacy process. An OIDC login with a matching username, but
_non-matching_ `iss` and `sub` will instead get a _new_ Headscale account.

Because of the way OIDC works, Headscale's automated migration process can
_only_ work when a user tries to log in after the update.

Legacy account migration should have no effect on new installations where all
users have a recorded `sub` and `iss`.

</details>

<details>

<summary>What happens when automatic migration is disabled?</summary>

##### What happens when automatic migration is disabled?

When automatic migration is disabled (`map_legacy_users: false`), Headscale will
only try to match an OIDC account to a Headscale account by `iss` and `sub`.

If there is no match, it will get a _new_ Headscale account – even if there was
a legacy account which _could_ have matched and migrated.

We recommend new Headscale users explicitly disable automatic migration – but it
should otherwise have no effect if every account has a recorded `iss` and `sub`.

When automatic migration is disabled, the `strip_email_domain` setting will have
no effect.

</details>

Special thanks to @micolous for reviewing, proposing and working with us on
these changes.

#### Other OIDC changes

Headscale now uses
[the standard OIDC claims](https://openid.net/specs/openid-connect-core-1_0.html#StandardClaims)
to populate and update user information every time they log in:

| Headscale profile field | OIDC claim           | Notes / examples                                                                                          |
| ----------------------- | -------------------- | --------------------------------------------------------------------------------------------------------- |
| email address           | `email`              | Only used when `"email_verified": true`                                                                   |
| display name            | `name`               | eg: `Sam Smith`                                                                                           |
| username                | `preferred_username` | Varies depending on IdP and configuration, eg: `ssmith`, `ssmith@idp.example.com`, `\\example.com\ssmith` |
| profile picture         | `picture`            | URL to a profile picture or avatar                                                                        |

These should show up nicely in the Tailscale client.

This will also affect the way you
[reference users in policies](https://github.com/juanfont/headscale/pull/2205).

### BREAKING

- Remove `dns.use_username_in_magic_dns` configuration option
  [#2020](https://github.com/juanfont/headscale/pull/2020),
  [#2279](https://github.com/juanfont/headscale/pull/2279)
  - Having usernames in magic DNS is no longer possible.
- Remove versions older than 1.56
  [#2149](https://github.com/juanfont/headscale/pull/2149)
  - Clean up old code required by old versions
- User gRPC/API [#2261](https://github.com/juanfont/headscale/pull/2261):
  - If you depend on a Headscale Web UI, you should wait with this update until
    the UI have been updated to match the new API.
  - `GET /api/v1/user/{name}` and `GetUser` have been removed in favour of
    `ListUsers` with an ID parameter
  - `RenameUser` and `DeleteUser` now require an ID instead of a name.

### Changes

- Improved compatibility of built-in DERP server with clients connecting over
  WebSocket [#2132](https://github.com/juanfont/headscale/pull/2132)
- Allow nodes to use SSH agent forwarding
  [#2145](https://github.com/juanfont/headscale/pull/2145)
- Fixed processing of fields in post request in MoveNode rpc
  [#2179](https://github.com/juanfont/headscale/pull/2179)
- Added conversion of 'Hostname' to 'givenName' in a node with FQDN rules
  applied [#2198](https://github.com/juanfont/headscale/pull/2198)
- Fixed updating of hostname and givenName when it is updated in HostInfo
  [#2199](https://github.com/juanfont/headscale/pull/2199)
- Fixed missing `stable-debug` container tag
  [#2232](https://github.com/juanfont/headscale/pull/2232)
- Loosened up `server_url` and `base_domain` check. It was overly strict in some
  cases. [#2248](https://github.com/juanfont/headscale/pull/2248)
- CLI for managing users now accepts `--identifier` in addition to `--name`,
  usage of `--identifier` is recommended
  [#2261](https://github.com/juanfont/headscale/pull/2261)
- Add `dns.extra_records_path` configuration option
  [#2262](https://github.com/juanfont/headscale/issues/2262)
- Support client verify for DERP
  [#2046](https://github.com/juanfont/headscale/pull/2046)
- Add PKCE Verifier for OIDC
  [#2314](https://github.com/juanfont/headscale/pull/2314)

## 0.23.0 (2024-09-18)

This release was intended to be mainly a code reorganisation and refactoring,
significantly improving the maintainability of the codebase. This should allow
us to improve further and make it easier for the maintainers to keep on top of
the project. However, as you all have noticed, it turned out to become a much
larger, much longer release cycle than anticipated. It has ended up to be a
release with a lot of rewrites and changes to the code base and functionality of
Headscale, cleaning up a lot of technical debt and introducing a lot of
improvements. This does come with some breaking changes,

**Please remember to always back up your database between versions**

#### Here is a short summary of the broad topics of changes:

Code has been organised into modules, reducing use of global variables/objects,
isolating concerns and “putting the right things in the logical place”.

The new
[policy](https://github.com/juanfont/headscale/tree/main/hscontrol/policy) and
[mapper](https://github.com/juanfont/headscale/tree/main/hscontrol/mapper)
package, containing the ACL/Policy logic and the logic for creating the data
served to clients (the network “map”) has been rewritten and improved. This
change has allowed us to finish SSH support and add additional tests throughout
the code to ensure correctness.

The
[“poller”, or streaming logic](https://github.com/juanfont/headscale/blob/main/hscontrol/poll.go)
has been rewritten and instead of keeping track of the latest updates, checking
at a fixed interval, it now uses go channels, implemented in our new
[notifier](https://github.com/juanfont/headscale/tree/main/hscontrol/notifier)
package and it allows us to send updates to connected clients immediately. This
should both improve performance and potential latency before a client picks up
an update.

Headscale now supports sending “delta” updates, thanks to the new mapper and
poller logic, allowing us to only inform nodes about new nodes, changed nodes
and removed nodes. Previously we sent the entire state of the network every time
an update was due.

While we have a pretty good
[test harness](https://github.com/search?q=repo%3Ajuanfont%2Fheadscale+path%3A_test.go&type=code)
for validating our changes, the changes came down to
[284 changed files with 32,316 additions and 24,245 deletions](https://github.com/juanfont/headscale/compare/b01f1f1867136d9b2d7b1392776eb363b482c525...ed78ecd)
and bugs are expected. We need help testing this release. In addition, while we
think the performance should in general be better, there might be regressions in
parts of the platform, particularly where we prioritised correctness over speed.

There are also several bugfixes that has been encountered and fixed as part of
implementing these changes, particularly after improving the test harness as
part of adopting [#1460](https://github.com/juanfont/headscale/pull/1460).

### BREAKING

- Code reorganisation, a lot of code has moved, please review the following PRs
  accordingly [#1473](https://github.com/juanfont/headscale/pull/1473)
- Change the structure of database configuration, see
  [config-example.yaml](./config-example.yaml) for the new structure.
  [#1700](https://github.com/juanfont/headscale/pull/1700)
  - Old structure has been remove and the configuration _must_ be converted.
  - Adds additional configuration for PostgreSQL for setting max open, idle
    connection and idle connection lifetime.
- API: Machine is now Node
  [#1553](https://github.com/juanfont/headscale/pull/1553)
- Remove support for older Tailscale clients
  [#1611](https://github.com/juanfont/headscale/pull/1611)
  - The oldest supported client is 1.42
- Headscale checks that _at least_ one DERP is defined at start
  [#1564](https://github.com/juanfont/headscale/pull/1564)
  - If no DERP is configured, the server will fail to start, this can be because
    it cannot load the DERPMap from file or url.
- Embedded DERP server requires a private key
  [#1611](https://github.com/juanfont/headscale/pull/1611)
  - Add a filepath entry to
    [`derp.server.private_key_path`](https://github.com/juanfont/headscale/blob/b35993981297e18393706b2c963d6db882bba6aa/config-example.yaml#L95)
- Docker images are now built with goreleaser (ko)
  [#1716](https://github.com/juanfont/headscale/pull/1716)
  [#1763](https://github.com/juanfont/headscale/pull/1763)
  - Entrypoint of container image has changed from shell to headscale, require
    change from `headscale serve` to `serve`
  - `/var/lib/headscale` and `/var/run/headscale` is no longer created
    automatically, see [container docs](./docs/setup/install/container.md)
- Prefixes are now defined per v4 and v6 range.
  [#1756](https://github.com/juanfont/headscale/pull/1756)
  - `ip_prefixes` option is now `prefixes.v4` and `prefixes.v6`
  - `prefixes.allocation` can be set to assign IPs at `sequential` or `random`.
    [#1869](https://github.com/juanfont/headscale/pull/1869)
- MagicDNS domains no longer contain usernames []()
  - This is in preparation to fix Headscales implementation of tags which
    currently does not correctly remove the link between a tagged device and a
    user. As tagged devices will not have a user, this will require a change to
    the DNS generation, removing the username, see
    [#1369](https://github.com/juanfont/headscale/issues/1369) for more
    information.
  - `use_username_in_magic_dns` can be used to turn this behaviour on again, but
    note that this option _will be removed_ when tags are fixed.
    - dns.base_domain can no longer be the same as (or part of) server_url.
    - This option brings Headscales behaviour in line with Tailscale.
- YAML files are no longer supported for headscale policy.
  [#1792](https://github.com/juanfont/headscale/pull/1792)
  - HuJSON is now the only supported format for policy.
- DNS configuration has been restructured
  [#2034](https://github.com/juanfont/headscale/pull/2034)
  - Please review the new [config-example.yaml](./config-example.yaml) for the
    new structure.

### Changes

- Use versioned migrations
  [#1644](https://github.com/juanfont/headscale/pull/1644)
- Make the OIDC callback page better
  [#1484](https://github.com/juanfont/headscale/pull/1484)
- SSH support [#1487](https://github.com/juanfont/headscale/pull/1487)
- State management has been improved
  [#1492](https://github.com/juanfont/headscale/pull/1492)
- Use error group handling to ensure tests actually pass
  [#1535](https://github.com/juanfont/headscale/pull/1535) based on
  [#1460](https://github.com/juanfont/headscale/pull/1460)
- Fix hang on SIGTERM [#1492](https://github.com/juanfont/headscale/pull/1492)
  taken from [#1480](https://github.com/juanfont/headscale/pull/1480)
- Send logs to stderr by default
  [#1524](https://github.com/juanfont/headscale/pull/1524)
- Fix [TS-2023-006](https://tailscale.com/security-bulletins/#ts-2023-006)
  security UPnP issue [#1563](https://github.com/juanfont/headscale/pull/1563)
- Turn off gRPC logging [#1640](https://github.com/juanfont/headscale/pull/1640)
  fixes [#1259](https://github.com/juanfont/headscale/issues/1259)
- Added the possibility to manually create a DERP-map entry which can be
  customized, instead of automatically creating it.
  [#1565](https://github.com/juanfont/headscale/pull/1565)
- Add support for deleting api keys
  [#1702](https://github.com/juanfont/headscale/pull/1702)
- Add command to backfill IP addresses for nodes missing IPs from configured
  prefixes. [#1869](https://github.com/juanfont/headscale/pull/1869)
- Log available update as warning
  [#1877](https://github.com/juanfont/headscale/pull/1877)
- Add `autogroup:internet` to Policy
  [#1917](https://github.com/juanfont/headscale/pull/1917)
- Restore foreign keys and add constraints
  [#1562](https://github.com/juanfont/headscale/pull/1562)
- Make registration page easier to use on mobile devices
- Make write-ahead-log default on and configurable for SQLite
  [#1985](https://github.com/juanfont/headscale/pull/1985)
- Add APIs for managing headscale policy.
  [#1792](https://github.com/juanfont/headscale/pull/1792)
- Fix for registering nodes using preauthkeys when running on a postgres
  database in a non-UTC timezone.
  [#764](https://github.com/juanfont/headscale/issues/764)
- Make sure integration tests cover postgres for all scenarios
- CLI commands (all except `serve`) only requires minimal configuration, no more
  errors or warnings from unset settings
  [#2109](https://github.com/juanfont/headscale/pull/2109)
- CLI results are now concistently sent to stdout and errors to stderr
  [#2109](https://github.com/juanfont/headscale/pull/2109)
- Fix issue where shutting down headscale would hang
  [#2113](https://github.com/juanfont/headscale/pull/2113)

## 0.22.3 (2023-05-12)

### Changes

- Added missing ca-certificates in Docker image
  [#1463](https://github.com/juanfont/headscale/pull/1463)

## 0.22.2 (2023-05-10)

### Changes

- Add environment flags to enable pprof (profiling)
  [#1382](https://github.com/juanfont/headscale/pull/1382)
  - Profiles are continuously generated in our integration tests.
- Fix systemd service file location in `.deb` packages
  [#1391](https://github.com/juanfont/headscale/pull/1391)
- Improvements on Noise implementation
  [#1379](https://github.com/juanfont/headscale/pull/1379)
- Replace node filter logic, ensuring nodes with access can see each other
  [#1381](https://github.com/juanfont/headscale/pull/1381)
- Disable (or delete) both exit routes at the same time
  [#1428](https://github.com/juanfont/headscale/pull/1428)
- Ditch distroless for Docker image, create default socket dir in
  `/var/run/headscale` [#1450](https://github.com/juanfont/headscale/pull/1450)

## 0.22.1 (2023-04-20)

### Changes

- Fix issue where systemd could not bind to port 80
  [#1365](https://github.com/juanfont/headscale/pull/1365)

## 0.22.0 (2023-04-20)

### Changes

- Add `.deb` packages to release process
  [#1297](https://github.com/juanfont/headscale/pull/1297)
- Update and simplify the documentation to use new `.deb` packages
  [#1349](https://github.com/juanfont/headscale/pull/1349)
- Add 32-bit Arm platforms to release process
  [#1297](https://github.com/juanfont/headscale/pull/1297)
- Fix longstanding bug that would prevent "\*" from working properly in ACLs
  (issue [#699](https://github.com/juanfont/headscale/issues/699))
  [#1279](https://github.com/juanfont/headscale/pull/1279)
- Fix issue where IPv6 could not be used in, or while using ACLs (part of
  [#809](https://github.com/juanfont/headscale/issues/809))
  [#1339](https://github.com/juanfont/headscale/pull/1339)
- Target Go 1.20 and Tailscale 1.38 for Headscale
  [#1323](https://github.com/juanfont/headscale/pull/1323)

## 0.21.0 (2023-03-20)

### Changes

- Adding "configtest" CLI command.
  [#1230](https://github.com/juanfont/headscale/pull/1230)
- Add documentation on connecting with iOS to `/apple`
  [#1261](https://github.com/juanfont/headscale/pull/1261)
- Update iOS compatibility and added documentation for iOS
  [#1264](https://github.com/juanfont/headscale/pull/1264)
- Allow to delete routes
  [#1244](https://github.com/juanfont/headscale/pull/1244)

## 0.20.0 (2023-02-03)

### Changes

- Fix wrong behaviour in exit nodes
  [#1159](https://github.com/juanfont/headscale/pull/1159)
- Align behaviour of `dns_config.restricted_nameservers` to tailscale
  [#1162](https://github.com/juanfont/headscale/pull/1162)
- Make OpenID Connect authenticated client expiry time configurable
  [#1191](https://github.com/juanfont/headscale/pull/1191)
  - defaults to 180 days like Tailscale SaaS
  - adds option to use the expiry time from the OpenID token for the node (see
    config-example.yaml)
- Set ControlTime in Map info sent to nodes
  [#1195](https://github.com/juanfont/headscale/pull/1195)
- Populate Tags field on Node updates sent
  [#1195](https://github.com/juanfont/headscale/pull/1195)

## 0.19.0 (2023-01-29)

### BREAKING

- Rename Namespace to User
  [#1144](https://github.com/juanfont/headscale/pull/1144)
  - **BACKUP your database before upgrading**
- Command line flags previously taking `--namespace` or `-n` will now require
  `--user` or `-u`

## 0.18.0 (2023-01-14)

### Changes

- Reworked routing and added support for subnet router failover
  [#1024](https://github.com/juanfont/headscale/pull/1024)
- Added an OIDC AllowGroups Configuration options and authorization check
  [#1041](https://github.com/juanfont/headscale/pull/1041)
- Set `db_ssl` to false by default
  [#1052](https://github.com/juanfont/headscale/pull/1052)
- Fix duplicate nodes due to incorrect implementation of the protocol
  [#1058](https://github.com/juanfont/headscale/pull/1058)
- Report if a machine is online in CLI more accurately
  [#1062](https://github.com/juanfont/headscale/pull/1062)
- Added config option for custom DNS records
  [#1035](https://github.com/juanfont/headscale/pull/1035)
- Expire nodes based on OIDC token expiry
  [#1067](https://github.com/juanfont/headscale/pull/1067)
- Remove ephemeral nodes on logout
  [#1098](https://github.com/juanfont/headscale/pull/1098)
- Performance improvements in ACLs
  [#1129](https://github.com/juanfont/headscale/pull/1129)
- OIDC client secret can be passed via a file
  [#1127](https://github.com/juanfont/headscale/pull/1127)

## 0.17.1 (2022-12-05)

### Changes

- Correct typo on macOS standalone profile link
  [#1028](https://github.com/juanfont/headscale/pull/1028)
- Update platform docs with Fast User Switching
  [#1016](https://github.com/juanfont/headscale/pull/1016)

## 0.17.0 (2022-11-26)

### BREAKING

- `noise.private_key_path` has been added and is required for the new noise
  protocol.
- Log level option `log_level` was moved to a distinct `log` config section and
  renamed to `level` [#768](https://github.com/juanfont/headscale/pull/768)
- Removed Alpine Linux container image
  [#962](https://github.com/juanfont/headscale/pull/962)

### Important Changes

- Added support for Tailscale TS2021 protocol
  [#738](https://github.com/juanfont/headscale/pull/738)
- Add experimental support for
  [SSH ACL](https://tailscale.com/kb/1018/acls/#tailscale-ssh) (see docs for
  limitations) [#847](https://github.com/juanfont/headscale/pull/847)
  - Please note that this support should be considered _partially_ implemented
  - SSH ACLs status:
    - Support `accept` and `check` (SSH can be enabled and used for connecting
      and authentication)
    - Rejecting connections **are not supported**, meaning that if you enable
      SSH, then assume that _all_ `ssh` connections **will be allowed**.
    - If you decided to try this feature, please carefully managed permissions
      by blocking port `22` with regular ACLs or do _not_ set `--ssh` on your
      clients.
    - We are currently improving our testing of the SSH ACLs, help us get an
      overview by testing and giving feedback.
  - This feature should be considered dangerous and it is disabled by default.
    Enable by setting `HEADSCALE_EXPERIMENTAL_FEATURE_SSH=1`.

### Changes

- Add ability to specify config location via env var `HEADSCALE_CONFIG`
  [#674](https://github.com/juanfont/headscale/issues/674)
- Target Go 1.19 for Headscale
  [#778](https://github.com/juanfont/headscale/pull/778)
- Target Tailscale v1.30.0 to build Headscale
  [#780](https://github.com/juanfont/headscale/pull/780)
- Give a warning when running Headscale with reverse proxy improperly configured
  for WebSockets [#788](https://github.com/juanfont/headscale/pull/788)
- Fix subnet routers with Primary Routes
  [#811](https://github.com/juanfont/headscale/pull/811)
- Added support for JSON logs
  [#653](https://github.com/juanfont/headscale/issues/653)
- Sanitise the node key passed to registration url
  [#823](https://github.com/juanfont/headscale/pull/823)
- Add support for generating pre-auth keys with tags
  [#767](https://github.com/juanfont/headscale/pull/767)
- Add support for evaluating `autoApprovers` ACL entries when a machine is
  registered [#763](https://github.com/juanfont/headscale/pull/763)
- Add config flag to allow Headscale to start if OIDC provider is down
  [#829](https://github.com/juanfont/headscale/pull/829)
- Fix prefix length comparison bug in AutoApprovers route evaluation
  [#862](https://github.com/juanfont/headscale/pull/862)
- Random node DNS suffix only applied if names collide in namespace.
  [#766](https://github.com/juanfont/headscale/issues/766)
- Remove `ip_prefix` configuration option and warning
  [#899](https://github.com/juanfont/headscale/pull/899)
- Add `dns_config.override_local_dns` option
  [#905](https://github.com/juanfont/headscale/pull/905)
- Fix some DNS config issues
  [#660](https://github.com/juanfont/headscale/issues/660)
- Make it possible to disable TS2019 with build flag
  [#928](https://github.com/juanfont/headscale/pull/928)
- Fix OIDC registration issues
  [#960](https://github.com/juanfont/headscale/pull/960) and
  [#971](https://github.com/juanfont/headscale/pull/971)
- Add support for specifying NextDNS DNS-over-HTTPS resolver
  [#940](https://github.com/juanfont/headscale/pull/940)
- Make more sslmode available for postgresql connection
  [#927](https://github.com/juanfont/headscale/pull/927)

## 0.16.4 (2022-08-21)

### Changes

- Add ability to connect to PostgreSQL over TLS/SSL
  [#745](https://github.com/juanfont/headscale/pull/745)
- Fix CLI registration of expired machines
  [#754](https://github.com/juanfont/headscale/pull/754)

## 0.16.3 (2022-08-17)

### Changes

- Fix issue with OIDC authentication
  [#747](https://github.com/juanfont/headscale/pull/747)

## 0.16.2 (2022-08-14)

### Changes

- Fixed bugs in the client registration process after migration to NodeKey
  [#735](https://github.com/juanfont/headscale/pull/735)

## 0.16.1 (2022-08-12)

### Changes

- Updated dependencies (including the library that lacked armhf support)
  [#722](https://github.com/juanfont/headscale/pull/722)
- Fix missing group expansion in function `excludeCorrectlyTaggedNodes`
  [#563](https://github.com/juanfont/headscale/issues/563)
- Improve registration protocol implementation and switch to NodeKey as main
  identifier [#725](https://github.com/juanfont/headscale/pull/725)
- Add ability to connect to PostgreSQL via unix socket
  [#734](https://github.com/juanfont/headscale/pull/734)

## 0.16.0 (2022-07-25)

**Note:** Take a backup of your database before upgrading.

### BREAKING

- Old ACL syntax is no longer supported ("users" & "ports" -> "src" & "dst").
  Please check [the new syntax](https://tailscale.com/kb/1018/acls/).

### Changes

- **Drop** armhf (32-bit ARM) support.
  [#609](https://github.com/juanfont/headscale/pull/609)
- Headscale fails to serve if the ACL policy file cannot be parsed
  [#537](https://github.com/juanfont/headscale/pull/537)
- Fix labels cardinality error when registering unknown pre-auth key
  [#519](https://github.com/juanfont/headscale/pull/519)
- Fix send on closed channel crash in polling
  [#542](https://github.com/juanfont/headscale/pull/542)
- Fixed spurious calls to setLastStateChangeToNow from ephemeral nodes
  [#566](https://github.com/juanfont/headscale/pull/566)
- Add command for moving nodes between namespaces
  [#362](https://github.com/juanfont/headscale/issues/362)
- Added more configuration parameters for OpenID Connect (scopes, free-form
  parameters, domain and user allowlist)
- Add command to set tags on a node
  [#525](https://github.com/juanfont/headscale/issues/525)
- Add command to view tags of nodes
  [#356](https://github.com/juanfont/headscale/issues/356)
- Add --all (-a) flag to enable routes command
  [#360](https://github.com/juanfont/headscale/issues/360)
- Fix issue where nodes was not updated across namespaces
  [#560](https://github.com/juanfont/headscale/pull/560)
- Add the ability to rename a nodes name
  [#560](https://github.com/juanfont/headscale/pull/560)
  - Node DNS names are now unique, a random suffix will be added when a node
    joins
  - This change contains database changes, remember to **backup** your database
    before upgrading
- Add option to enable/disable logtail (Tailscale's logging infrastructure)
  [#596](https://github.com/juanfont/headscale/pull/596)
  - This change disables the logs by default
- Use [Prometheus]'s duration parser, supporting days (`d`), weeks (`w`) and
  years (`y`) [#598](https://github.com/juanfont/headscale/pull/598)
- Add support for reloading ACLs with SIGHUP
  [#601](https://github.com/juanfont/headscale/pull/601)
- Use new ACL syntax [#618](https://github.com/juanfont/headscale/pull/618)
- Add -c option to specify config file from command line
  [#285](https://github.com/juanfont/headscale/issues/285)
  [#612](https://github.com/juanfont/headscale/pull/601)
- Add configuration option to allow Tailscale clients to use a random WireGuard
  port. [kb/1181/firewalls](https://tailscale.com/kb/1181/firewalls)
  [#624](https://github.com/juanfont/headscale/pull/624)
- Improve obtuse UX regarding missing configuration
  (`ephemeral_node_inactivity_timeout` not set)
  [#639](https://github.com/juanfont/headscale/pull/639)
- Fix nodes being shown as 'offline' in `tailscale status`
  [#648](https://github.com/juanfont/headscale/pull/648)
- Improve shutdown behaviour
  [#651](https://github.com/juanfont/headscale/pull/651)
- Drop Gin as web framework in Headscale
  [648](https://github.com/juanfont/headscale/pull/648)
  [677](https://github.com/juanfont/headscale/pull/677)
- Make tailnet node updates check interval configurable
  [#675](https://github.com/juanfont/headscale/pull/675)
- Fix regression with HTTP API
  [#684](https://github.com/juanfont/headscale/pull/684)
- nodes ls now print both Hostname and Name(Issue
  [#647](https://github.com/juanfont/headscale/issues/647) PR
  [#687](https://github.com/juanfont/headscale/pull/687))

## 0.15.0 (2022-03-20)

**Note:** Take a backup of your database before upgrading.

### BREAKING

- Boundaries between Namespaces has been removed and all nodes can communicate
  by default [#357](https://github.com/juanfont/headscale/pull/357)
  - To limit access between nodes, use [ACLs](./docs/ref/acls.md).
- `/metrics` is now a configurable host:port endpoint:
  [#344](https://github.com/juanfont/headscale/pull/344). You must update your
  `config.yaml` file to include:
  ```yaml
  metrics_listen_addr: 127.0.0.1:9090
  ```

### Features

- Add support for writing ACL files with YAML
  [#359](https://github.com/juanfont/headscale/pull/359)
- Users can now use emails in ACL's groups
  [#372](https://github.com/juanfont/headscale/issues/372)
- Add shorthand aliases for commands and subcommands
  [#376](https://github.com/juanfont/headscale/pull/376)
- Add `/windows` endpoint for Windows configuration instructions + registry file
  download [#392](https://github.com/juanfont/headscale/pull/392)
- Added embedded DERP (and STUN) server into Headscale
  [#388](https://github.com/juanfont/headscale/pull/388)

### Changes

- Fix a bug were the same IP could be assigned to multiple hosts if joined in
  quick succession [#346](https://github.com/juanfont/headscale/pull/346)
- Simplify the code behind registration of machines
  [#366](https://github.com/juanfont/headscale/pull/366)
  - Nodes are now only written to database if they are registered successfully
- Fix a limitation in the ACLs that prevented users to write rules with `*` as
  source [#374](https://github.com/juanfont/headscale/issues/374)
- Reduce the overhead of marshal/unmarshal for Hostinfo, routes and endpoints by
  using specific types in Machine
  [#371](https://github.com/juanfont/headscale/pull/371)
- Apply normalization function to FQDN on hostnames when hosts registers and
  retrieve information [#363](https://github.com/juanfont/headscale/issues/363)
- Fix a bug that prevented the use of `tailscale logout` with OIDC
  [#508](https://github.com/juanfont/headscale/issues/508)
- Added Tailscale repo HEAD and unstable releases channel to the integration
  tests targets [#513](https://github.com/juanfont/headscale/pull/513)

## 0.14.0 (2022-02-24)

**UPCOMING ### BREAKING From the **next\*\* version (`0.15.0`), all machines
will be able to communicate regardless of if they are in the same namespace.
This means that the behaviour currently limited to ACLs will become default.
From version `0.15.0`, all limitation of communications must be done with ACLs.

This is a part of aligning `headscale`'s behaviour with Tailscale's upstream
behaviour.

### BREAKING

- ACLs have been rewritten to align with the bevaviour Tailscale Control Panel
  provides. **NOTE:** This is only active if you use ACLs
  - Namespaces are now treated as Users
  - All machines can communicate with all machines by default
  - Tags should now work correctly and adding a host to Headscale should now
    reload the rules.
  - The documentation have a [fictional example](./docs/ref/acls.md) that should
    cover some use cases of the ACLs features

### Features

- Add support for configurable mTLS [docs](./docs/ref/tls.md)
  [#297](https://github.com/juanfont/headscale/pull/297)

### Changes

- Remove dependency on CGO (switch from CGO SQLite to pure Go)
  [#346](https://github.com/juanfont/headscale/pull/346)

**0.13.0 (2022-02-18):**

### Features

- Add IPv6 support to the prefix assigned to namespaces
- Add API Key support
  - Enable remote control of `headscale` via CLI
    [docs](./docs/ref/remote-cli.md)
  - Enable HTTP API (beta, subject to change)
- OpenID Connect users will be mapped per namespaces
  - Each user will get its own namespace, created if it does not exist
  - `oidc.domain_map` option has been removed
  - `strip_email_domain` option has been added (see
    [config-example.yaml](./config-example.yaml))

### Changes

- `ip_prefix` is now superseded by `ip_prefixes` in the configuration
  [#208](https://github.com/juanfont/headscale/pull/208)
- Upgrade `tailscale` (1.20.4) and other dependencies to latest
  [#314](https://github.com/juanfont/headscale/pull/314)
- fix swapped machine<->namespace labels in `/metrics`
  [#312](https://github.com/juanfont/headscale/pull/312)
- remove key-value based update mechanism for namespace changes
  [#316](https://github.com/juanfont/headscale/pull/316)

**0.12.4 (2022-01-29):**

### Changes

- Make gRPC Unix Socket permissions configurable
  [#292](https://github.com/juanfont/headscale/pull/292)
- Trim whitespace before reading Private Key from file
  [#289](https://github.com/juanfont/headscale/pull/289)
- Add new command to generate a private key for `headscale`
  [#290](https://github.com/juanfont/headscale/pull/290)
- Fixed issue where hosts deleted from control server may be written back to the
  database, as long as they are connected to the control server
  [#278](https://github.com/juanfont/headscale/pull/278)

## 0.12.3 (2022-01-13)

### Changes

- Added Alpine container [#270](https://github.com/juanfont/headscale/pull/270)
- Minor updates in dependencies
  [#271](https://github.com/juanfont/headscale/pull/271)

## 0.12.2 (2022-01-11)

Happy New Year!

### Changes

- Fix Docker release [#258](https://github.com/juanfont/headscale/pull/258)
- Rewrite main docs [#262](https://github.com/juanfont/headscale/pull/262)
- Improve Docker docs [#263](https://github.com/juanfont/headscale/pull/263)

## 0.12.1 (2021-12-24)

(We are skipping 0.12.0 to correct a mishap done weeks ago with the version
tagging)

### BREAKING

- Upgrade to Tailscale 1.18
  [#229](https://github.com/juanfont/headscale/pull/229)
  - This change requires a new format for private key, private keys are now
    generated automatically:
    1. Delete your current key
    2. Restart `headscale`, a new key will be generated.
    3. Restart all Tailscale clients to fetch the new key

### Changes

- Unify configuration example
  [#197](https://github.com/juanfont/headscale/pull/197)
- Add stricter linting and formatting
  [#223](https://github.com/juanfont/headscale/pull/223)

### Features

- Add gRPC and HTTP API (HTTP API is currently disabled)
  [#204](https://github.com/juanfont/headscale/pull/204)
- Use gRPC between the CLI and the server
  [#206](https://github.com/juanfont/headscale/pull/206),
  [#212](https://github.com/juanfont/headscale/pull/212)
- Beta OpenID Connect support
  [#126](https://github.com/juanfont/headscale/pull/126),
  [#227](https://github.com/juanfont/headscale/pull/227)

## 0.11.0 (2021-10-25)

### BREAKING

- Make headscale fetch DERP map from URL and file
  [#196](https://github.com/juanfont/headscale/pull/196)<|MERGE_RESOLUTION|>--- conflicted
+++ resolved
@@ -2,12 +2,6 @@
 
 ## Next
 
-<<<<<<< HEAD
-### Changes
-
-- Support client verify for DERP
-  [#2046](https://github.com/juanfont/headscale/pull/2046)
-=======
 ### BREAKING
 
 - Policy: Zero or empty destination port is no longer allowed
@@ -19,7 +13,8 @@
   [#2600](https://github.com/juanfont/headscale/pull/2600)
 - Refactor Debian/Ubuntu packaging and drop support for Ubuntu 20.04.
   [#2614](https://github.com/juanfont/headscale/pull/2614)
->>>>>>> 76ca7a2b
+- Support client verify for DERP
+  [#2046](https://github.com/juanfont/headscale/pull/2046)
 
 ## 0.26.0 (2025-05-14)
 
