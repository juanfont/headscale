--- conflicted
+++ resolved
@@ -4,13 +4,10 @@
 
 ### Changes
 
-<<<<<<< HEAD
 - Add favicon to webpages
   [#2858](https://github.com/juanfont/headscale/pull/2858)
-=======
 - Reclaim IPs from the IP allocator when nodes are deleted
   [#2831](https://github.com/juanfont/headscale/pull/2831)
->>>>>>> 1dcb04ce
 
 ## 0.27.1 (2025-11-11)
 
