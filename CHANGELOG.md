--- conflicted
+++ resolved
@@ -4,14 +4,11 @@
 
 ### Changes
 
-<<<<<<< HEAD
 - Add NixOS module in repository for faster iteration [#2857](https://github.com/juanfont/headscale/pull/2857)
-=======
 - Add favicon to webpages
   [#2858](https://github.com/juanfont/headscale/pull/2858)
 - Reclaim IPs from the IP allocator when nodes are deleted
   [#2831](https://github.com/juanfont/headscale/pull/2831)
->>>>>>> 218a8db1
 
 ## 0.27.1 (2025-11-11)
 
@@ -128,13 +125,8 @@
       starting/ending with hyphen are rejected
 
 ### Changes
-<<<<<<< HEAD
 
 - **Database schema migration improvements for SQLite** [#2617](https://github.com/juanfont/headscale/pull/2617)
-=======
-- **Database schema migration improvements for SQLite**
-  [#2617](https://github.com/juanfont/headscale/pull/2617)
->>>>>>> 218a8db1
   - **IMPORTANT: Backup your SQLite database before upgrading**
   - Introduces safer table renaming migration strategy
   - Addresses longstanding database integrity issues
