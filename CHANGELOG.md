--- conflicted
+++ resolved
@@ -89,11 +89,8 @@
 - Added conversion of 'Hostname' to 'givenName' in a node with FQDN rules applied [#2198](https://github.com/juanfont/headscale/pull/2198)
 - Fixed updating of hostname and givenName when it is updated in HostInfo [#2199](https://github.com/juanfont/headscale/pull/2199)
 - Fixed missing `stable-debug` container tag [#2232](https://github.com/juanfont/headscale/pr/2232)
-<<<<<<< HEAD
+- Loosened up `server_url` and `base_domain` check. It was overly strict in some cases.
 - Added manual approval of nodes in the network [#2245](https://github.com/juanfont/headscale/pr/2245)
-=======
-- Loosened up `server_url` and `base_domain` check. It was overly strict in some cases.
->>>>>>> 7512e236
 
 ## 0.23.0 (2024-09-18)
 
