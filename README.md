![headscale logo](./docs/logo/headscale3_header_stacked_left.png)

![ci](https://github.com/juanfont/headscale/actions/workflows/test.yml/badge.svg)

An open source, self-hosted implementation of the Tailscale control server.

Join our [Discord](https://discord.gg/c84AZQhmpx) server for a chat.

**Note:** Always select the same GitHub tag as the released version you use
to ensure you have the correct example configuration and documentation.
The `main` branch might contain unreleased changes.

## What is Tailscale

Tailscale is [a modern VPN](https://tailscale.com/) built on top of
[Wireguard](https://www.wireguard.com/).
It [works like an overlay network](https://tailscale.com/blog/how-tailscale-works/)
between the computers of your networks - using
[NAT traversal](https://tailscale.com/blog/how-nat-traversal-works/).

Everything in Tailscale is Open Source, except the GUI clients for proprietary OS
(Windows and macOS/iOS), and the control server.

The control server works as an exchange point of Wireguard public keys for the
nodes in the Tailscale network. It assigns the IP addresses of the clients,
creates the boundaries between each user, enables sharing machines between users,
and exposes the advertised routes of your nodes.

A [Tailscale network (tailnet)](https://tailscale.com/kb/1136/tailnet/) is private
network which Tailscale assigns to a user in terms of private users or an
organisation.

## Design goal

Headscale aims to implement a self-hosted, open source alternative to the Tailscale
control server.
Headscale's goal is to provide self-hosters and hobbyists with an open-source
server they can use for their projects and labs.
It implements a narrow scope, a single Tailnet, suitable for a personal use, or a small
open-source organisation.

## Supporting Headscale

If you like `headscale` and find it useful, there is a sponsorship and donation
buttons available in the repo.

## Features

- Full "base" support of Tailscale's features
- Configurable DNS
  - [Split DNS](https://tailscale.com/kb/1054/dns/#using-dns-settings-in-the-admin-console)
- Node registration
  - Single-Sign-On (via Open ID Connect)
  - Pre authenticated key
- Taildrop (File Sharing)
- [Access control lists](https://tailscale.com/kb/1018/acls/)
- [MagicDNS](https://tailscale.com/kb/1081/magicdns)
- Support for multiple IP ranges in the tailnet
- Dual stack (IPv4 and IPv6)
- Routing advertising (including exit nodes)
- Ephemeral nodes
- Embedded [DERP server](https://tailscale.com/blog/how-tailscale-works/#encrypted-tcp-relays-derp)

## Client OS support

| OS      | Supports headscale                                        |
| ------- | --------------------------------------------------------- |
| Linux   | Yes                                                       |
| OpenBSD | Yes                                                       |
| FreeBSD | Yes                                                       |
| macOS   | Yes (see `/apple` on your headscale for more information) |
| Windows | Yes [docs](./docs/windows-client.md)                      |
| Android | Yes [docs](./docs/android-client.md)                      |
| iOS     | Yes [docs](./docs/iOS-client.md)                          |

## Running headscale

**Please note that we do not support nor encourage the use of reverse proxies
and container to run Headscale.**

Please have a look at the [`documentation`](https://headscale.net/).

## Talks

- Fosdem 2023 (video): [Headscale: How we are using integration testing to reimplement Tailscale](https://fosdem.org/2023/schedule/event/goheadscale/)
  - presented by Juan Font Alonso and Kristoffer Dalby

## Disclaimer

1. This project is not associated with Tailscale Inc.
2. The purpose of Headscale is maintaining a working, self-hosted Tailscale control panel.

## Contributing

Headscale is "Open Source, acknowledged contribution", this means that any
contribution will have to be discussed with the Maintainers before being submitted.

This model has been chosen to reduce the risk of burnout by limiting the
maintenance overhead of reviewing and validating third-party code.

Headscale is open to code contributions for bug fixes without discussion.

If you find mistakes in the documentation, please submit a fix to the documentation.

### Requirements

To contribute to headscale you would need the lastest version of [Go](https://golang.org)
and [Buf](https://buf.build)(Protobuf generator).

We recommend using [Nix](https://nixos.org/) to setup a development environment. This can
be done with `nix develop`, which will install the tools and give you a shell.
This guarantees that you will have the same dev env as `headscale` maintainers.

### Code style

To ensure we have some consistency with a growing number of contributions,
this project has adopted linting and style/formatting rules:

The **Go** code is linted with [`golangci-lint`](https://golangci-lint.run) and
formatted with [`golines`](https://github.com/segmentio/golines) (width 88) and
[`gofumpt`](https://github.com/mvdan/gofumpt).
Please configure your editor to run the tools while developing and make sure to
run `make lint` and `make fmt` before committing any code.

The **Proto** code is linted with [`buf`](https://docs.buf.build/lint/overview) and
formatted with [`clang-format`](https://clang.llvm.org/docs/ClangFormat.html).

The **rest** (Markdown, YAML, etc) is formatted with [`prettier`](https://prettier.io).

Check out the `.golangci.yaml` and `Makefile` to see the specific configuration.

### Install development tools

- Go
- Buf
- Protobuf tools

Install and activate:

```shell
nix develop
```

### Testing and building

Some parts of the project require the generation of Go code from Protobuf
(if changes are made in `proto/`) and it must be (re-)generated with:

```shell
make generate
```

**Note**: Please check in changes from `gen/` in a separate commit to make it easier to review.

To run the tests:

```shell
make test
```

To build the program:

```shell
nix build
```

or

```shell
make build
```

## Contributors

<table>
<tr>
    <td align="center" style="word-wrap: break-word; width: 150.0; height: 150.0">
        <a href=https://github.com/kradalby>
            <img src=https://avatars.githubusercontent.com/u/98431?v=4 width="100;"  style="border-radius:50%;align-items:center;justify-content:center;overflow:hidden;padding-top:10px" alt=Kristoffer Dalby/>
            <br />
            <sub style="font-size:14px"><b>Kristoffer Dalby</b></sub>
        </a>
    </td>
    <td align="center" style="word-wrap: break-word; width: 150.0; height: 150.0">
        <a href=https://github.com/juanfont>
            <img src=https://avatars.githubusercontent.com/u/181059?v=4 width="100;"  style="border-radius:50%;align-items:center;justify-content:center;overflow:hidden;padding-top:10px" alt=Juan Font/>
            <br />
            <sub style="font-size:14px"><b>Juan Font</b></sub>
        </a>
    </td>
    <td align="center" style="word-wrap: break-word; width: 150.0; height: 150.0">
        <a href=https://github.com/cure>
            <img src=https://avatars.githubusercontent.com/u/149135?v=4 width="100;"  style="border-radius:50%;align-items:center;justify-content:center;overflow:hidden;padding-top:10px" alt=Ward Vandewege/>
            <br />
            <sub style="font-size:14px"><b>Ward Vandewege</b></sub>
        </a>
    </td>
    <td align="center" style="word-wrap: break-word; width: 150.0; height: 150.0">
        <a href=https://github.com/huskyii>
            <img src=https://avatars.githubusercontent.com/u/5499746?v=4 width="100;"  style="border-radius:50%;align-items:center;justify-content:center;overflow:hidden;padding-top:10px" alt=Jiang Zhu/>
            <br />
            <sub style="font-size:14px"><b>Jiang Zhu</b></sub>
        </a>
    </td>
    <td align="center" style="word-wrap: break-word; width: 150.0; height: 150.0">
        <a href=https://github.com/tsujamin>
            <img src=https://avatars.githubusercontent.com/u/2435619?v=4 width="100;"  style="border-radius:50%;align-items:center;justify-content:center;overflow:hidden;padding-top:10px" alt=Benjamin Roberts/>
            <br />
            <sub style="font-size:14px"><b>Benjamin Roberts</b></sub>
        </a>
    </td>
    <td align="center" style="word-wrap: break-word; width: 150.0; height: 150.0">
        <a href=https://github.com/reynico>
            <img src=https://avatars.githubusercontent.com/u/715768?v=4 width="100;"  style="border-radius:50%;align-items:center;justify-content:center;overflow:hidden;padding-top:10px" alt=Nico/>
            <br />
            <sub style="font-size:14px"><b>Nico</b></sub>
        </a>
    </td>
</tr>
<tr>
    <td align="center" style="word-wrap: break-word; width: 150.0; height: 150.0">
        <a href=https://github.com/evenh>
            <img src=https://avatars.githubusercontent.com/u/2701536?v=4 width="100;"  style="border-radius:50%;align-items:center;justify-content:center;overflow:hidden;padding-top:10px" alt=Even Holthe/>
            <br />
            <sub style="font-size:14px"><b>Even Holthe</b></sub>
        </a>
    </td>
    <td align="center" style="word-wrap: break-word; width: 150.0; height: 150.0">
        <a href=https://github.com/e-zk>
            <img src=https://avatars.githubusercontent.com/u/58356365?v=4 width="100;"  style="border-radius:50%;align-items:center;justify-content:center;overflow:hidden;padding-top:10px" alt=e-zk/>
            <br />
            <sub style="font-size:14px"><b>e-zk</b></sub>
        </a>
    </td>
    <td align="center" style="word-wrap: break-word; width: 150.0; height: 150.0">
        <a href=https://github.com/ImpostorKeanu>
            <img src=https://avatars.githubusercontent.com/u/11574161?v=4 width="100;"  style="border-radius:50%;align-items:center;justify-content:center;overflow:hidden;padding-top:10px" alt=Justin Angel/>
            <br />
            <sub style="font-size:14px"><b>Justin Angel</b></sub>
        </a>
    </td>
    <td align="center" style="word-wrap: break-word; width: 150.0; height: 150.0">
        <a href=https://github.com/ItalyPaleAle>
            <img src=https://avatars.githubusercontent.com/u/43508?v=4 width="100;"  style="border-radius:50%;align-items:center;justify-content:center;overflow:hidden;padding-top:10px" alt=Alessandro (Ale) Segala/>
            <br />
            <sub style="font-size:14px"><b>Alessandro (Ale) Segala</b></sub>
        </a>
    </td>
    <td align="center" style="word-wrap: break-word; width: 150.0; height: 150.0">
        <a href=https://github.com/ohdearaugustin>
            <img src=https://avatars.githubusercontent.com/u/14001491?v=4 width="100;"  style="border-radius:50%;align-items:center;justify-content:center;overflow:hidden;padding-top:10px" alt=ohdearaugustin/>
            <br />
            <sub style="font-size:14px"><b>ohdearaugustin</b></sub>
        </a>
    </td>
    <td align="center" style="word-wrap: break-word; width: 150.0; height: 150.0">
        <a href=https://github.com/unreality>
            <img src=https://avatars.githubusercontent.com/u/352522?v=4 width="100;"  style="border-radius:50%;align-items:center;justify-content:center;overflow:hidden;padding-top:10px" alt=unreality/>
            <br />
            <sub style="font-size:14px"><b>unreality</b></sub>
        </a>
    </td>
</tr>
<tr>
    <td align="center" style="word-wrap: break-word; width: 150.0; height: 150.0">
        <a href=https://github.com/mpldr>
            <img src=https://avatars.githubusercontent.com/u/33086936?v=4 width="100;"  style="border-radius:50%;align-items:center;justify-content:center;overflow:hidden;padding-top:10px" alt=Moritz Poldrack/>
            <br />
            <sub style="font-size:14px"><b>Moritz Poldrack</b></sub>
        </a>
    </td>
    <td align="center" style="word-wrap: break-word; width: 150.0; height: 150.0">
        <a href=https://github.com/Orhideous>
            <img src=https://avatars.githubusercontent.com/u/2265184?v=4 width="100;"  style="border-radius:50%;align-items:center;justify-content:center;overflow:hidden;padding-top:10px" alt=Andriy Kushnir/>
            <br />
            <sub style="font-size:14px"><b>Andriy Kushnir</b></sub>
        </a>
    </td>
    <td align="center" style="word-wrap: break-word; width: 150.0; height: 150.0">
        <a href=https://github.com/restanrm>
            <img src=https://avatars.githubusercontent.com/u/4344371?v=4 width="100;"  style="border-radius:50%;align-items:center;justify-content:center;overflow:hidden;padding-top:10px" alt=Adrien Raffin-Caboisse/>
            <br />
            <sub style="font-size:14px"><b>Adrien Raffin-Caboisse</b></sub>
        </a>
    </td>
    <td align="center" style="word-wrap: break-word; width: 150.0; height: 150.0">
        <a href=https://github.com/GrigoriyMikhalkin>
            <img src=https://avatars.githubusercontent.com/u/3637857?v=4 width="100;"  style="border-radius:50%;align-items:center;justify-content:center;overflow:hidden;padding-top:10px" alt=GrigoriyMikhalkin/>
            <br />
            <sub style="font-size:14px"><b>GrigoriyMikhalkin</b></sub>
        </a>
    </td>
    <td align="center" style="word-wrap: break-word; width: 150.0; height: 150.0">
        <a href=https://github.com/christian-heusel>
            <img src=https://avatars.githubusercontent.com/u/26827864?v=4 width="100;"  style="border-radius:50%;align-items:center;justify-content:center;overflow:hidden;padding-top:10px" alt=Christian Heusel/>
            <br />
            <sub style="font-size:14px"><b>Christian Heusel</b></sub>
        </a>
    </td>
    <td align="center" style="word-wrap: break-word; width: 150.0; height: 150.0">
        <a href=https://github.com/mike-lloyd03>
            <img src=https://avatars.githubusercontent.com/u/49411532?v=4 width="100;"  style="border-radius:50%;align-items:center;justify-content:center;overflow:hidden;padding-top:10px" alt=Mike Lloyd/>
            <br />
            <sub style="font-size:14px"><b>Mike Lloyd</b></sub>
        </a>
    </td>
</tr>
<tr>
    <td align="center" style="word-wrap: break-word; width: 150.0; height: 150.0">
        <a href=https://github.com/iSchluff>
            <img src=https://avatars.githubusercontent.com/u/1429641?v=4 width="100;"  style="border-radius:50%;align-items:center;justify-content:center;overflow:hidden;padding-top:10px" alt=Anton Schubert/>
            <br />
            <sub style="font-size:14px"><b>Anton Schubert</b></sub>
        </a>
    </td>
    <td align="center" style="word-wrap: break-word; width: 150.0; height: 150.0">
        <a href=https://github.com/Niek>
            <img src=https://avatars.githubusercontent.com/u/213140?v=4 width="100;"  style="border-radius:50%;align-items:center;justify-content:center;overflow:hidden;padding-top:10px" alt=Niek van der Maas/>
            <br />
            <sub style="font-size:14px"><b>Niek van der Maas</b></sub>
        </a>
    </td>
    <td align="center" style="word-wrap: break-word; width: 150.0; height: 150.0">
        <a href=https://github.com/negbie>
            <img src=https://avatars.githubusercontent.com/u/20154956?v=4 width="100;"  style="border-radius:50%;align-items:center;justify-content:center;overflow:hidden;padding-top:10px" alt=Eugen Biegler/>
            <br />
            <sub style="font-size:14px"><b>Eugen Biegler</b></sub>
        </a>
    </td>
    <td align="center" style="word-wrap: break-word; width: 150.0; height: 150.0">
        <a href=https://github.com/617a7a>
            <img src=https://avatars.githubusercontent.com/u/67651251?v=4 width="100;"  style="border-radius:50%;align-items:center;justify-content:center;overflow:hidden;padding-top:10px" alt=Azz/>
            <br />
            <sub style="font-size:14px"><b>Azz</b></sub>
        </a>
    </td>
    <td align="center" style="word-wrap: break-word; width: 150.0; height: 150.0">
        <a href=https://github.com/qbit>
            <img src=https://avatars.githubusercontent.com/u/68368?v=4 width="100;"  style="border-radius:50%;align-items:center;justify-content:center;overflow:hidden;padding-top:10px" alt=Aaron Bieber/>
            <br />
            <sub style="font-size:14px"><b>Aaron Bieber</b></sub>
        </a>
    </td>
    <td align="center" style="word-wrap: break-word; width: 150.0; height: 150.0">
        <a href=https://github.com/kazauwa>
            <img src=https://avatars.githubusercontent.com/u/12330159?v=4 width="100;"  style="border-radius:50%;align-items:center;justify-content:center;overflow:hidden;padding-top:10px" alt=Igor Perepilitsyn/>
            <br />
            <sub style="font-size:14px"><b>Igor Perepilitsyn</b></sub>
        </a>
    </td>
</tr>
<tr>
    <td align="center" style="word-wrap: break-word; width: 150.0; height: 150.0">
        <a href=https://github.com/Aluxima>
            <img src=https://avatars.githubusercontent.com/u/16262531?v=4 width="100;"  style="border-radius:50%;align-items:center;justify-content:center;overflow:hidden;padding-top:10px" alt=Laurent Marchaud/>
            <br />
            <sub style="font-size:14px"><b>Laurent Marchaud</b></sub>
        </a>
    </td>
    <td align="center" style="word-wrap: break-word; width: 150.0; height: 150.0">
        <a href=https://github.com/majst01>
            <img src=https://avatars.githubusercontent.com/u/410110?v=4 width="100;"  style="border-radius:50%;align-items:center;justify-content:center;overflow:hidden;padding-top:10px" alt=Stefan Majer/>
            <br />
            <sub style="font-size:14px"><b>Stefan Majer</b></sub>
        </a>
    </td>
    <td align="center" style="word-wrap: break-word; width: 150.0; height: 150.0">
        <a href=https://github.com/fdelucchijr>
            <img src=https://avatars.githubusercontent.com/u/69133647?v=4 width="100;"  style="border-radius:50%;align-items:center;justify-content:center;overflow:hidden;padding-top:10px" alt=Fernando De Lucchi/>
            <br />
            <sub style="font-size:14px"><b>Fernando De Lucchi</b></sub>
        </a>
    </td>
    <td align="center" style="word-wrap: break-word; width: 150.0; height: 150.0">
        <a href=https://github.com/OrvilleQ>
            <img src=https://avatars.githubusercontent.com/u/21377465?v=4 width="100;"  style="border-radius:50%;align-items:center;justify-content:center;overflow:hidden;padding-top:10px" alt=Orville Q. Song/>
            <br />
            <sub style="font-size:14px"><b>Orville Q. Song</b></sub>
        </a>
    </td>
    <td align="center" style="word-wrap: break-word; width: 150.0; height: 150.0">
        <a href=https://github.com/hdhoang>
            <img src=https://avatars.githubusercontent.com/u/12537?v=4 width="100;"  style="border-radius:50%;align-items:center;justify-content:center;overflow:hidden;padding-top:10px" alt=hdhoang/>
            <br />
            <sub style="font-size:14px"><b>hdhoang</b></sub>
        </a>
    </td>
    <td align="center" style="word-wrap: break-word; width: 150.0; height: 150.0">
        <a href=https://github.com/bravechamp>
            <img src=https://avatars.githubusercontent.com/u/48980452?v=4 width="100;"  style="border-radius:50%;align-items:center;justify-content:center;overflow:hidden;padding-top:10px" alt=bravechamp/>
            <br />
            <sub style="font-size:14px"><b>bravechamp</b></sub>
        </a>
    </td>
</tr>
<tr>
    <td align="center" style="word-wrap: break-word; width: 150.0; height: 150.0">
        <a href=https://github.com/deonthomasgy>
            <img src=https://avatars.githubusercontent.com/u/150036?v=4 width="100;"  style="border-radius:50%;align-items:center;justify-content:center;overflow:hidden;padding-top:10px" alt=Deon Thomas/>
            <br />
            <sub style="font-size:14px"><b>Deon Thomas</b></sub>
        </a>
    </td>
    <td align="center" style="word-wrap: break-word; width: 150.0; height: 150.0">
        <a href=https://github.com/madjam002>
            <img src=https://avatars.githubusercontent.com/u/679137?v=4 width="100;"  style="border-radius:50%;align-items:center;justify-content:center;overflow:hidden;padding-top:10px" alt=Jamie Greeff/>
            <br />
            <sub style="font-size:14px"><b>Jamie Greeff</b></sub>
        </a>
    </td>
    <td align="center" style="word-wrap: break-word; width: 150.0; height: 150.0">
        <a href=https://github.com/jonathanspw>
            <img src=https://avatars.githubusercontent.com/u/8390543?v=4 width="100;"  style="border-radius:50%;align-items:center;justify-content:center;overflow:hidden;padding-top:10px" alt=Jonathan Wright/>
            <br />
            <sub style="font-size:14px"><b>Jonathan Wright</b></sub>
        </a>
    </td>
    <td align="center" style="word-wrap: break-word; width: 150.0; height: 150.0">
        <a href=https://github.com/ChibangLW>
            <img src=https://avatars.githubusercontent.com/u/22293464?v=4 width="100;"  style="border-radius:50%;align-items:center;justify-content:center;overflow:hidden;padding-top:10px" alt=ChibangLW/>
            <br />
            <sub style="font-size:14px"><b>ChibangLW</b></sub>
        </a>
    </td>
    <td align="center" style="word-wrap: break-word; width: 150.0; height: 150.0">
        <a href=https://github.com/majabojarska>
            <img src=https://avatars.githubusercontent.com/u/33836570?v=4 width="100;"  style="border-radius:50%;align-items:center;justify-content:center;overflow:hidden;padding-top:10px" alt=Maja Bojarska/>
            <br />
            <sub style="font-size:14px"><b>Maja Bojarska</b></sub>
        </a>
    </td>
    <td align="center" style="word-wrap: break-word; width: 150.0; height: 150.0">
        <a href=https://github.com/mevansam>
            <img src=https://avatars.githubusercontent.com/u/403630?v=4 width="100;"  style="border-radius:50%;align-items:center;justify-content:center;overflow:hidden;padding-top:10px" alt=Mevan Samaratunga/>
            <br />
            <sub style="font-size:14px"><b>Mevan Samaratunga</b></sub>
        </a>
    </td>
</tr>
<tr>
    <td align="center" style="word-wrap: break-word; width: 150.0; height: 150.0">
        <a href=https://github.com/dragetd>
            <img src=https://avatars.githubusercontent.com/u/3639577?v=4 width="100;"  style="border-radius:50%;align-items:center;justify-content:center;overflow:hidden;padding-top:10px" alt=Michael G./>
            <br />
            <sub style="font-size:14px"><b>Michael G.</b></sub>
        </a>
    </td>
    <td align="center" style="word-wrap: break-word; width: 150.0; height: 150.0">
        <a href=https://github.com/ptman>
            <img src=https://avatars.githubusercontent.com/u/24669?v=4 width="100;"  style="border-radius:50%;align-items:center;justify-content:center;overflow:hidden;padding-top:10px" alt=Paul Tötterman/>
            <br />
            <sub style="font-size:14px"><b>Paul Tötterman</b></sub>
        </a>
    </td>
    <td align="center" style="word-wrap: break-word; width: 150.0; height: 150.0">
        <a href=https://github.com/samson4649>
            <img src=https://avatars.githubusercontent.com/u/12725953?v=4 width="100;"  style="border-radius:50%;align-items:center;justify-content:center;overflow:hidden;padding-top:10px" alt=Samuel Lock/>
            <br />
            <sub style="font-size:14px"><b>Samuel Lock</b></sub>
        </a>
    </td>
    <td align="center" style="word-wrap: break-word; width: 150.0; height: 150.0">
        <a href=https://github.com/loprima-l>
            <img src=https://avatars.githubusercontent.com/u/69201633?v=4 width="100;"  style="border-radius:50%;align-items:center;justify-content:center;overflow:hidden;padding-top:10px" alt=loprima-l/>
            <br />
            <sub style="font-size:14px"><b>loprima-l</b></sub>
        </a>
    </td>
    <td align="center" style="word-wrap: break-word; width: 150.0; height: 150.0">
        <a href=https://github.com/kevin1sMe>
            <img src=https://avatars.githubusercontent.com/u/6886076?v=4 width="100;"  style="border-radius:50%;align-items:center;justify-content:center;overflow:hidden;padding-top:10px" alt=kevinlin/>
            <br />
            <sub style="font-size:14px"><b>kevinlin</b></sub>
        </a>
    </td>
    <td align="center" style="word-wrap: break-word; width: 150.0; height: 150.0">
        <a href=https://github.com/QZAiXH>
            <img src=https://avatars.githubusercontent.com/u/23068780?v=4 width="100;"  style="border-radius:50%;align-items:center;justify-content:center;overflow:hidden;padding-top:10px" alt=Snack/>
            <br />
            <sub style="font-size:14px"><b>Snack</b></sub>
        </a>
    </td>
</tr>
<tr>
    <td align="center" style="word-wrap: break-word; width: 150.0; height: 150.0">
        <a href=https://github.com/artemklevtsov>
            <img src=https://avatars.githubusercontent.com/u/603798?v=4 width="100;"  style="border-radius:50%;align-items:center;justify-content:center;overflow:hidden;padding-top:10px" alt=Artem Klevtsov/>
            <br />
            <sub style="font-size:14px"><b>Artem Klevtsov</b></sub>
        </a>
    </td>
    <td align="center" style="word-wrap: break-word; width: 150.0; height: 150.0">
        <a href=https://github.com/cmars>
            <img src=https://avatars.githubusercontent.com/u/23741?v=4 width="100;"  style="border-radius:50%;align-items:center;justify-content:center;overflow:hidden;padding-top:10px" alt=Casey Marshall/>
            <br />
            <sub style="font-size:14px"><b>Casey Marshall</b></sub>
        </a>
    </td>
    <td align="center" style="word-wrap: break-word; width: 150.0; height: 150.0">
        <a href=https://github.com/dbevacqua>
            <img src=https://avatars.githubusercontent.com/u/6534306?v=4 width="100;"  style="border-radius:50%;align-items:center;justify-content:center;overflow:hidden;padding-top:10px" alt=dbevacqua/>
            <br />
            <sub style="font-size:14px"><b>dbevacqua</b></sub>
        </a>
    </td>
    <td align="center" style="word-wrap: break-word; width: 150.0; height: 150.0">
        <a href=https://github.com/joshuataylor>
            <img src=https://avatars.githubusercontent.com/u/225131?v=4 width="100;"  style="border-radius:50%;align-items:center;justify-content:center;overflow:hidden;padding-top:10px" alt=Josh Taylor/>
            <br />
            <sub style="font-size:14px"><b>Josh Taylor</b></sub>
        </a>
    </td>
    <td align="center" style="word-wrap: break-word; width: 150.0; height: 150.0">
        <a href=https://github.com/CNLHC>
            <img src=https://avatars.githubusercontent.com/u/21005146?v=4 width="100;"  style="border-radius:50%;align-items:center;justify-content:center;overflow:hidden;padding-top:10px" alt=LiuHanCheng/>
            <br />
            <sub style="font-size:14px"><b>LiuHanCheng</b></sub>
        </a>
    </td>
    <td align="center" style="word-wrap: break-word; width: 150.0; height: 150.0">
        <a href=https://github.com/motiejus>
            <img src=https://avatars.githubusercontent.com/u/107720?v=4 width="100;"  style="border-radius:50%;align-items:center;justify-content:center;overflow:hidden;padding-top:10px" alt=Motiejus Jakštys/>
            <br />
            <sub style="font-size:14px"><b>Motiejus Jakštys</b></sub>
        </a>
    </td>
</tr>
<tr>
    <td align="center" style="word-wrap: break-word; width: 150.0; height: 150.0">
        <a href=https://github.com/pvinis>
            <img src=https://avatars.githubusercontent.com/u/100233?v=4 width="100;"  style="border-radius:50%;align-items:center;justify-content:center;overflow:hidden;padding-top:10px" alt=Pavlos Vinieratos/>
            <br />
            <sub style="font-size:14px"><b>Pavlos Vinieratos</b></sub>
        </a>
    </td>
    <td align="center" style="word-wrap: break-word; width: 150.0; height: 150.0">
        <a href=https://github.com/SilverBut>
            <img src=https://avatars.githubusercontent.com/u/6560655?v=4 width="100;"  style="border-radius:50%;align-items:center;justify-content:center;overflow:hidden;padding-top:10px" alt=Silver Bullet/>
            <br />
            <sub style="font-size:14px"><b>Silver Bullet</b></sub>
        </a>
    </td>
    <td align="center" style="word-wrap: break-word; width: 150.0; height: 150.0">
        <a href=https://github.com/snh>
            <img src=https://avatars.githubusercontent.com/u/2051768?v=4 width="100;"  style="border-radius:50%;align-items:center;justify-content:center;overflow:hidden;padding-top:10px" alt=Steven Honson/>
            <br />
            <sub style="font-size:14px"><b>Steven Honson</b></sub>
        </a>
    </td>
    <td align="center" style="word-wrap: break-word; width: 150.0; height: 150.0">
        <a href=https://github.com/ratsclub>
            <img src=https://avatars.githubusercontent.com/u/25647735?v=4 width="100;"  style="border-radius:50%;align-items:center;justify-content:center;overflow:hidden;padding-top:10px" alt=Victor Freire/>
            <br />
            <sub style="font-size:14px"><b>Victor Freire</b></sub>
        </a>
    </td>
    <td align="center" style="word-wrap: break-word; width: 150.0; height: 150.0">
        <a href=https://github.com/t56k>
            <img src=https://avatars.githubusercontent.com/u/12165422?v=4 width="100;"  style="border-radius:50%;align-items:center;justify-content:center;overflow:hidden;padding-top:10px" alt=thomas/>
            <br />
            <sub style="font-size:14px"><b>thomas</b></sub>
        </a>
    </td>
    <td align="center" style="word-wrap: break-word; width: 150.0; height: 150.0">
        <a href=https://github.com/linsomniac>
            <img src=https://avatars.githubusercontent.com/u/466380?v=4 width="100;"  style="border-radius:50%;align-items:center;justify-content:center;overflow:hidden;padding-top:10px" alt=Sean Reifschneider/>
            <br />
            <sub style="font-size:14px"><b>Sean Reifschneider</b></sub>
        </a>
    </td>
</tr>
<tr>
    <td align="center" style="word-wrap: break-word; width: 150.0; height: 150.0">
        <a href=https://github.com/aberoham>
            <img src=https://avatars.githubusercontent.com/u/586805?v=4 width="100;"  style="border-radius:50%;align-items:center;justify-content:center;overflow:hidden;padding-top:10px" alt=Abraham Ingersoll/>
            <br />
            <sub style="font-size:14px"><b>Abraham Ingersoll</b></sub>
        </a>
    </td>
    <td align="center" style="word-wrap: break-word; width: 150.0; height: 150.0">
        <a href=https://github.com/iFargle>
            <img src=https://avatars.githubusercontent.com/u/124551390?v=4 width="100;"  style="border-radius:50%;align-items:center;justify-content:center;overflow:hidden;padding-top:10px" alt=Albert Copeland/>
            <br />
            <sub style="font-size:14px"><b>Albert Copeland</b></sub>
        </a>
    </td>
    <td align="center" style="word-wrap: break-word; width: 150.0; height: 150.0">
        <a href=https://github.com/puzpuzpuz>
            <img src=https://avatars.githubusercontent.com/u/37772591?v=4 width="100;"  style="border-radius:50%;align-items:center;justify-content:center;overflow:hidden;padding-top:10px" alt=Andrei Pechkurov/>
            <br />
            <sub style="font-size:14px"><b>Andrei Pechkurov</b></sub>
        </a>
    </td>
    <td align="center" style="word-wrap: break-word; width: 150.0; height: 150.0">
        <a href=https://github.com/theryecatcher>
            <img src=https://avatars.githubusercontent.com/u/16442416?v=4 width="100;"  style="border-radius:50%;align-items:center;justify-content:center;overflow:hidden;padding-top:10px" alt=Anoop Sundaresh/>
            <br />
            <sub style="font-size:14px"><b>Anoop Sundaresh</b></sub>
        </a>
    </td>
    <td align="center" style="word-wrap: break-word; width: 150.0; height: 150.0">
        <a href=https://github.com/apognu>
            <img src=https://avatars.githubusercontent.com/u/3017182?v=4 width="100;"  style="border-radius:50%;align-items:center;justify-content:center;overflow:hidden;padding-top:10px" alt=Antoine POPINEAU/>
            <br />
            <sub style="font-size:14px"><b>Antoine POPINEAU</b></sub>
        </a>
    </td>
    <td align="center" style="word-wrap: break-word; width: 150.0; height: 150.0">
        <a href=https://github.com/tony1661>
            <img src=https://avatars.githubusercontent.com/u/5287266?v=4 width="100;"  style="border-radius:50%;align-items:center;justify-content:center;overflow:hidden;padding-top:10px" alt=Antonio Fernandez/>
            <br />
            <sub style="font-size:14px"><b>Antonio Fernandez</b></sub>
        </a>
    </td>
</tr>
<tr>
    <td align="center" style="word-wrap: break-word; width: 150.0; height: 150.0">
        <a href=https://github.com/aofei>
            <img src=https://avatars.githubusercontent.com/u/5037285?v=4 width="100;"  style="border-radius:50%;align-items:center;justify-content:center;overflow:hidden;padding-top:10px" alt=Aofei Sheng/>
            <br />
            <sub style="font-size:14px"><b>Aofei Sheng</b></sub>
        </a>
    </td>
    <td align="center" style="word-wrap: break-word; width: 150.0; height: 150.0">
        <a href=https://github.com/arnarg>
            <img src=https://avatars.githubusercontent.com/u/1291396?v=4 width="100;"  style="border-radius:50%;align-items:center;justify-content:center;overflow:hidden;padding-top:10px" alt=Arnar/>
            <br />
            <sub style="font-size:14px"><b>Arnar</b></sub>
        </a>
    </td>
    <td align="center" style="word-wrap: break-word; width: 150.0; height: 150.0">
        <a href=https://github.com/awoimbee>
            <img src=https://avatars.githubusercontent.com/u/22431493?v=4 width="100;"  style="border-radius:50%;align-items:center;justify-content:center;overflow:hidden;padding-top:10px" alt=Arthur Woimbée/>
            <br />
            <sub style="font-size:14px"><b>Arthur Woimbée</b></sub>
        </a>
    </td>
    <td align="center" style="word-wrap: break-word; width: 150.0; height: 150.0">
        <a href=https://github.com/avirut>
            <img src=https://avatars.githubusercontent.com/u/27095602?v=4 width="100;"  style="border-radius:50%;align-items:center;justify-content:center;overflow:hidden;padding-top:10px" alt=Avirut Mehta/>
            <br />
            <sub style="font-size:14px"><b>Avirut Mehta</b></sub>
        </a>
    </td>
    <td align="center" style="word-wrap: break-word; width: 150.0; height: 150.0">
        <a href=https://github.com/stensonb>
            <img src=https://avatars.githubusercontent.com/u/933389?v=4 width="100;"  style="border-radius:50%;align-items:center;justify-content:center;overflow:hidden;padding-top:10px" alt=Bryan Stenson/>
            <br />
            <sub style="font-size:14px"><b>Bryan Stenson</b></sub>
        </a>
    </td>
    <td align="center" style="word-wrap: break-word; width: 150.0; height: 150.0">
        <a href=https://github.com/yangchuansheng>
            <img src=https://avatars.githubusercontent.com/u/15308462?v=4 width="100;"  style="border-radius:50%;align-items:center;justify-content:center;overflow:hidden;padding-top:10px" alt= Carson Yang/>
            <br />
            <sub style="font-size:14px"><b> Carson Yang</b></sub>
        </a>
    </td>
</tr>
<tr>
    <td align="center" style="word-wrap: break-word; width: 150.0; height: 150.0">
        <a href=https://github.com/kundel>
            <img src=https://avatars.githubusercontent.com/u/10158899?v=4 width="100;"  style="border-radius:50%;align-items:center;justify-content:center;overflow:hidden;padding-top:10px" alt=Darrell Kundel/>
            <br />
            <sub style="font-size:14px"><b>Darrell Kundel</b></sub>
        </a>
    </td>
    <td align="center" style="word-wrap: break-word; width: 150.0; height: 150.0">
        <a href=https://github.com/fatih-acar>
            <img src=https://avatars.githubusercontent.com/u/15028881?v=4 width="100;"  style="border-radius:50%;align-items:center;justify-content:center;overflow:hidden;padding-top:10px" alt=fatih-acar/>
            <br />
            <sub style="font-size:14px"><b>fatih-acar</b></sub>
        </a>
    </td>
    <td align="center" style="word-wrap: break-word; width: 150.0; height: 150.0">
        <a href=https://github.com/fkr>
            <img src=https://avatars.githubusercontent.com/u/51063?v=4 width="100;"  style="border-radius:50%;align-items:center;justify-content:center;overflow:hidden;padding-top:10px" alt=Felix Kronlage-Dammers/>
            <br />
            <sub style="font-size:14px"><b>Felix Kronlage-Dammers</b></sub>
        </a>
    </td>
    <td align="center" style="word-wrap: break-word; width: 150.0; height: 150.0">
        <a href=https://github.com/felixonmars>
            <img src=https://avatars.githubusercontent.com/u/1006477?v=4 width="100;"  style="border-radius:50%;align-items:center;justify-content:center;overflow:hidden;padding-top:10px" alt=Felix Yan/>
            <br />
            <sub style="font-size:14px"><b>Felix Yan</b></sub>
        </a>
    </td>
    <td align="center" style="word-wrap: break-word; width: 150.0; height: 150.0">
        <a href=https://github.com/gabe565>
            <img src=https://avatars.githubusercontent.com/u/7717888?v=4 width="100;"  style="border-radius:50%;align-items:center;justify-content:center;overflow:hidden;padding-top:10px" alt=Gabe Cook/>
            <br />
            <sub style="font-size:14px"><b>Gabe Cook</b></sub>
        </a>
    </td>
    <td align="center" style="word-wrap: break-word; width: 150.0; height: 150.0">
        <a href=https://github.com/JJGadgets>
            <img src=https://avatars.githubusercontent.com/u/5709019?v=4 width="100;"  style="border-radius:50%;align-items:center;justify-content:center;overflow:hidden;padding-top:10px" alt=JJGadgets/>
            <br />
            <sub style="font-size:14px"><b>JJGadgets</b></sub>
        </a>
    </td>
</tr>
<tr>
    <td align="center" style="word-wrap: break-word; width: 150.0; height: 150.0">
        <a href=https://github.com/hrtkpf>
            <img src=https://avatars.githubusercontent.com/u/42646788?v=4 width="100;"  style="border-radius:50%;align-items:center;justify-content:center;overflow:hidden;padding-top:10px" alt=hrtkpf/>
            <br />
            <sub style="font-size:14px"><b>hrtkpf</b></sub>
        </a>
    </td>
    <td align="center" style="word-wrap: break-word; width: 150.0; height: 150.0">
        <a href=https://github.com/jimt>
            <img src=https://avatars.githubusercontent.com/u/180326?v=4 width="100;"  style="border-radius:50%;align-items:center;justify-content:center;overflow:hidden;padding-top:10px" alt=Jim Tittsler/>
            <br />
            <sub style="font-size:14px"><b>Jim Tittsler</b></sub>
        </a>
    </td>
    <td align="center" style="word-wrap: break-word; width: 150.0; height: 150.0">
        <a href=https://github.com/jsiebens>
            <img src=https://avatars.githubusercontent.com/u/499769?v=4 width="100;"  style="border-radius:50%;align-items:center;justify-content:center;overflow:hidden;padding-top:10px" alt=Johan Siebens/>
            <br />
            <sub style="font-size:14px"><b>Johan Siebens</b></sub>
        </a>
    </td>
    <td align="center" style="word-wrap: break-word; width: 150.0; height: 150.0">
        <a href=https://github.com/johnae>
            <img src=https://avatars.githubusercontent.com/u/28332?v=4 width="100;"  style="border-radius:50%;align-items:center;justify-content:center;overflow:hidden;padding-top:10px" alt=John Axel Eriksson/>
            <br />
            <sub style="font-size:14px"><b>John Axel Eriksson</b></sub>
        </a>
    </td>
    <td align="center" style="word-wrap: break-word; width: 150.0; height: 150.0">
        <a href=https://github.com/ShadowJonathan>
            <img src=https://avatars.githubusercontent.com/u/22740616?v=4 width="100;"  style="border-radius:50%;align-items:center;justify-content:center;overflow:hidden;padding-top:10px" alt=Jonathan de Jong/>
            <br />
            <sub style="font-size:14px"><b>Jonathan de Jong</b></sub>
        </a>
    </td>
    <td align="center" style="word-wrap: break-word; width: 150.0; height: 150.0">
        <a href=https://github.com/JulienFloris>
            <img src=https://avatars.githubusercontent.com/u/20380255?v=4 width="100;"  style="border-radius:50%;align-items:center;justify-content:center;overflow:hidden;padding-top:10px" alt=Julien Zweverink/>
            <br />
            <sub style="font-size:14px"><b>Julien Zweverink</b></sub>
        </a>
    </td>
</tr>
<tr>
    <td align="center" style="word-wrap: break-word; width: 150.0; height: 150.0">
        <a href=https://github.com/win-t>
            <img src=https://avatars.githubusercontent.com/u/1589120?v=4 width="100;"  style="border-radius:50%;align-items:center;justify-content:center;overflow:hidden;padding-top:10px" alt=Kurnia D Win/>
            <br />
            <sub style="font-size:14px"><b>Kurnia D Win</b></sub>
        </a>
    </td>
    <td align="center" style="word-wrap: break-word; width: 150.0; height: 150.0">
        <a href=https://github.com/foxtrot>
            <img src=https://avatars.githubusercontent.com/u/4153572?v=4 width="100;"  style="border-radius:50%;align-items:center;justify-content:center;overflow:hidden;padding-top:10px" alt=Marc/>
            <br />
            <sub style="font-size:14px"><b>Marc</b></sub>
        </a>
    </td>
    <td align="center" style="word-wrap: break-word; width: 150.0; height: 150.0">
        <a href=https://github.com/magf>
            <img src=https://avatars.githubusercontent.com/u/11992737?v=4 width="100;"  style="border-radius:50%;align-items:center;justify-content:center;overflow:hidden;padding-top:10px" alt=Maxim Gajdaj/>
            <br />
            <sub style="font-size:14px"><b>Maxim Gajdaj</b></sub>
        </a>
    </td>
    <td align="center" style="word-wrap: break-word; width: 150.0; height: 150.0">
        <a href=https://github.com/mhameed>
            <img src=https://avatars.githubusercontent.com/u/447017?v=4 width="100;"  style="border-radius:50%;align-items:center;justify-content:center;overflow:hidden;padding-top:10px" alt=Mesar Hameed/>
            <br />
            <sub style="font-size:14px"><b>Mesar Hameed</b></sub>
        </a>
    </td>
    <td align="center" style="word-wrap: break-word; width: 150.0; height: 150.0">
        <a href=https://github.com/mikejsavage>
            <img src=https://avatars.githubusercontent.com/u/579299?v=4 width="100;"  style="border-radius:50%;align-items:center;justify-content:center;overflow:hidden;padding-top:10px" alt=Michael Savage/>
            <br />
            <sub style="font-size:14px"><b>Michael Savage</b></sub>
        </a>
    </td>
    <td align="center" style="word-wrap: break-word; width: 150.0; height: 150.0">
        <a href=https://github.com/pkrivanec>
            <img src=https://avatars.githubusercontent.com/u/25530641?v=4 width="100;"  style="border-radius:50%;align-items:center;justify-content:center;overflow:hidden;padding-top:10px" alt=Philipp Krivanec/>
            <br />
            <sub style="font-size:14px"><b>Philipp Krivanec</b></sub>
        </a>
    </td>
<<<<<<< HEAD
</tr>
<tr>
=======
>>>>>>> f610cf1e
    <td align="center" style="word-wrap: break-word; width: 150.0; height: 150.0">
        <a href=https://github.com/piec>
            <img src=https://avatars.githubusercontent.com/u/781471?v=4 width="100;"  style="border-radius:50%;align-items:center;justify-content:center;overflow:hidden;padding-top:10px" alt=Pierre Carru/>
            <br />
            <sub style="font-size:14px"><b>Pierre Carru</b></sub>
        </a>
    </td>
</tr>
<tr>
    <td align="center" style="word-wrap: break-word; width: 150.0; height: 150.0">
        <a href=https://github.com/Donran>
            <img src=https://avatars.githubusercontent.com/u/4838348?v=4 width="100;"  style="border-radius:50%;align-items:center;justify-content:center;overflow:hidden;padding-top:10px" alt=Pontus N/>
            <br />
            <sub style="font-size:14px"><b>Pontus N</b></sub>
        </a>
    </td>
    <td align="center" style="word-wrap: break-word; width: 150.0; height: 150.0">
        <a href=https://github.com/nnsee>
            <img src=https://avatars.githubusercontent.com/u/36747857?v=4 width="100;"  style="border-radius:50%;align-items:center;justify-content:center;overflow:hidden;padding-top:10px" alt=Rasmus Moorats/>
            <br />
            <sub style="font-size:14px"><b>Rasmus Moorats</b></sub>
        </a>
    </td>
    <td align="center" style="word-wrap: break-word; width: 150.0; height: 150.0">
        <a href=https://github.com/rcursaru>
            <img src=https://avatars.githubusercontent.com/u/16259641?v=4 width="100;"  style="border-radius:50%;align-items:center;justify-content:center;overflow:hidden;padding-top:10px" alt=rcursaru/>
            <br />
            <sub style="font-size:14px"><b>rcursaru</b></sub>
        </a>
    </td>
    <td align="center" style="word-wrap: break-word; width: 150.0; height: 150.0">
        <a href=https://github.com/renovate-bot>
            <img src=https://avatars.githubusercontent.com/u/25180681?v=4 width="100;"  style="border-radius:50%;align-items:center;justify-content:center;overflow:hidden;padding-top:10px" alt=Mend Renovate/>
            <br />
            <sub style="font-size:14px"><b>Mend Renovate</b></sub>
        </a>
    </td>
    <td align="center" style="word-wrap: break-word; width: 150.0; height: 150.0">
        <a href=https://github.com/ryanfowler>
            <img src=https://avatars.githubusercontent.com/u/2668821?v=4 width="100;"  style="border-radius:50%;align-items:center;justify-content:center;overflow:hidden;padding-top:10px" alt=Ryan Fowler/>
            <br />
            <sub style="font-size:14px"><b>Ryan Fowler</b></sub>
        </a>
    </td>
    <td align="center" style="word-wrap: break-word; width: 150.0; height: 150.0">
        <a href=https://github.com/muzy>
            <img src=https://avatars.githubusercontent.com/u/321723?v=4 width="100;"  style="border-radius:50%;align-items:center;justify-content:center;overflow:hidden;padding-top:10px" alt=Sebastian Muszytowski/>
            <br />
            <sub style="font-size:14px"><b>Sebastian Muszytowski</b></sub>
        </a>
    </td>
</tr>
<tr>
    <td align="center" style="word-wrap: break-word; width: 150.0; height: 150.0">
        <a href=https://github.com/muzy>
            <img src=https://avatars.githubusercontent.com/u/321723?v=4 width="100;"  style="border-radius:50%;align-items:center;justify-content:center;overflow:hidden;padding-top:10px" alt=Sebastian Muszytowski/>
            <br />
            <sub style="font-size:14px"><b>Sebastian Muszytowski</b></sub>
        </a>
    </td>
    <td align="center" style="word-wrap: break-word; width: 150.0; height: 150.0">
        <a href=https://github.com/shaananc>
            <img src=https://avatars.githubusercontent.com/u/2287839?v=4 width="100;"  style="border-radius:50%;align-items:center;justify-content:center;overflow:hidden;padding-top:10px" alt=Shaanan Cohney/>
            <br />
            <sub style="font-size:14px"><b>Shaanan Cohney</b></sub>
        </a>
    </td>
    <td align="center" style="word-wrap: break-word; width: 150.0; height: 150.0">
        <a href=https://github.com/6ixfalls>
            <img src=https://avatars.githubusercontent.com/u/23470032?v=4 width="100;"  style="border-radius:50%;align-items:center;justify-content:center;overflow:hidden;padding-top:10px" alt=Six/>
            <br />
            <sub style="font-size:14px"><b>Six</b></sub>
        </a>
    </td>
    <td align="center" style="word-wrap: break-word; width: 150.0; height: 150.0">
        <a href=https://github.com/stefanvanburen>
            <img src=https://avatars.githubusercontent.com/u/622527?v=4 width="100;"  style="border-radius:50%;align-items:center;justify-content:center;overflow:hidden;padding-top:10px" alt=Stefan VanBuren/>
            <br />
            <sub style="font-size:14px"><b>Stefan VanBuren</b></sub>
        </a>
    </td>
    <td align="center" style="word-wrap: break-word; width: 150.0; height: 150.0">
        <a href=https://github.com/sophware>
            <img src=https://avatars.githubusercontent.com/u/41669?v=4 width="100;"  style="border-radius:50%;align-items:center;justify-content:center;overflow:hidden;padding-top:10px" alt=sophware/>
            <br />
            <sub style="font-size:14px"><b>sophware</b></sub>
        </a>
    </td>
    <td align="center" style="word-wrap: break-word; width: 150.0; height: 150.0">
        <a href=https://github.com/m-tanner-dev0>
            <img src=https://avatars.githubusercontent.com/u/97977342?v=4 width="100;"  style="border-radius:50%;align-items:center;justify-content:center;overflow:hidden;padding-top:10px" alt=Tanner/>
            <br />
            <sub style="font-size:14px"><b>Tanner</b></sub>
        </a>
    </td>
</tr>
<tr>
    <td align="center" style="word-wrap: break-word; width: 150.0; height: 150.0">
        <a href=https://github.com/Teteros>
            <img src=https://avatars.githubusercontent.com/u/5067989?v=4 width="100;"  style="border-radius:50%;align-items:center;justify-content:center;overflow:hidden;padding-top:10px" alt=Teteros/>
            <br />
            <sub style="font-size:14px"><b>Teteros</b></sub>
        </a>
    </td>
<<<<<<< HEAD
=======
</tr>
<tr>
>>>>>>> f610cf1e
    <td align="center" style="word-wrap: break-word; width: 150.0; height: 150.0">
        <a href=https://github.com/gitter-badger>
            <img src=https://avatars.githubusercontent.com/u/8518239?v=4 width="100;"  style="border-radius:50%;align-items:center;justify-content:center;overflow:hidden;padding-top:10px" alt=The Gitter Badger/>
            <br />
            <sub style="font-size:14px"><b>The Gitter Badger</b></sub>
        </a>
    </td>
    <td align="center" style="word-wrap: break-word; width: 150.0; height: 150.0">
        <a href=https://github.com/tianon>
            <img src=https://avatars.githubusercontent.com/u/161631?v=4 width="100;"  style="border-radius:50%;align-items:center;justify-content:center;overflow:hidden;padding-top:10px" alt=Tianon Gravi/>
            <br />
            <sub style="font-size:14px"><b>Tianon Gravi</b></sub>
        </a>
    </td>
    <td align="center" style="word-wrap: break-word; width: 150.0; height: 150.0">
        <a href=https://github.com/thetillhoff>
            <img src=https://avatars.githubusercontent.com/u/25052289?v=4 width="100;"  style="border-radius:50%;align-items:center;justify-content:center;overflow:hidden;padding-top:10px" alt=Till Hoffmann/>
            <br />
            <sub style="font-size:14px"><b>Till Hoffmann</b></sub>
        </a>
    </td>
    <td align="center" style="word-wrap: break-word; width: 150.0; height: 150.0">
        <a href=https://github.com/woudsma>
            <img src=https://avatars.githubusercontent.com/u/6162978?v=4 width="100;"  style="border-radius:50%;align-items:center;justify-content:center;overflow:hidden;padding-top:10px" alt=Tjerk Woudsma/>
            <br />
            <sub style="font-size:14px"><b>Tjerk Woudsma</b></sub>
        </a>
    </td>
    <td align="center" style="word-wrap: break-word; width: 150.0; height: 150.0">
        <a href=https://github.com/y0ngb1n>
            <img src=https://avatars.githubusercontent.com/u/25719408?v=4 width="100;"  style="border-radius:50%;align-items:center;justify-content:center;overflow:hidden;padding-top:10px" alt=Yang Bin/>
            <br />
            <sub style="font-size:14px"><b>Yang Bin</b></sub>
        </a>
    </td>
</tr>
<tr>
    <td align="center" style="word-wrap: break-word; width: 150.0; height: 150.0">
        <a href=https://github.com/gozssky>
            <img src=https://avatars.githubusercontent.com/u/17199941?v=4 width="100;"  style="border-radius:50%;align-items:center;justify-content:center;overflow:hidden;padding-top:10px" alt=Yujie Xia/>
            <br />
            <sub style="font-size:14px"><b>Yujie Xia</b></sub>
        </a>
    </td>
    <td align="center" style="word-wrap: break-word; width: 150.0; height: 150.0">
        <a href=https://github.com/newellz2>
            <img src=https://avatars.githubusercontent.com/u/52436542?v=4 width="100;"  style="border-radius:50%;align-items:center;justify-content:center;overflow:hidden;padding-top:10px" alt=Zachary Newell/>
            <br />
            <sub style="font-size:14px"><b>Zachary Newell</b></sub>
        </a>
    </td>
    <td align="center" style="word-wrap: break-word; width: 150.0; height: 150.0">
        <a href=https://github.com/zekker6>
            <img src=https://avatars.githubusercontent.com/u/1367798?v=4 width="100;"  style="border-radius:50%;align-items:center;justify-content:center;overflow:hidden;padding-top:10px" alt=Zakhar Bessarab/>
            <br />
            <sub style="font-size:14px"><b>Zakhar Bessarab</b></sub>
        </a>
    </td>
    <td align="center" style="word-wrap: break-word; width: 150.0; height: 150.0">
        <a href=https://github.com/zhzy0077>
            <img src=https://avatars.githubusercontent.com/u/8717471?v=4 width="100;"  style="border-radius:50%;align-items:center;justify-content:center;overflow:hidden;padding-top:10px" alt=Zhiyuan Zheng/>
            <br />
            <sub style="font-size:14px"><b>Zhiyuan Zheng</b></sub>
        </a>
    </td>
    <td align="center" style="word-wrap: break-word; width: 150.0; height: 150.0">
        <a href=https://github.com/Bpazy>
            <img src=https://avatars.githubusercontent.com/u/9838749?v=4 width="100;"  style="border-radius:50%;align-items:center;justify-content:center;overflow:hidden;padding-top:10px" alt=Ziyuan Han/>
            <br />
            <sub style="font-size:14px"><b>Ziyuan Han</b></sub>
        </a>
    </td>
    <td align="center" style="word-wrap: break-word; width: 150.0; height: 150.0">
        <a href=https://github.com/caelansar>
            <img src=https://avatars.githubusercontent.com/u/31852257?v=4 width="100;"  style="border-radius:50%;align-items:center;justify-content:center;overflow:hidden;padding-top:10px" alt=caelansar/>
            <br />
            <sub style="font-size:14px"><b>caelansar</b></sub>
        </a>
    </td>
</tr>
<tr>
    <td align="center" style="word-wrap: break-word; width: 150.0; height: 150.0">
        <a href=https://github.com/derelm>
            <img src=https://avatars.githubusercontent.com/u/465155?v=4 width="100;"  style="border-radius:50%;align-items:center;justify-content:center;overflow:hidden;padding-top:10px" alt=derelm/>
            <br />
            <sub style="font-size:14px"><b>derelm</b></sub>
        </a>
    </td>
    <td align="center" style="word-wrap: break-word; width: 150.0; height: 150.0">
        <a href=https://github.com/dnaq>
            <img src=https://avatars.githubusercontent.com/u/1299717?v=4 width="100;"  style="border-radius:50%;align-items:center;justify-content:center;overflow:hidden;padding-top:10px" alt=dnaq/>
            <br />
            <sub style="font-size:14px"><b>dnaq</b></sub>
        </a>
    </td>
    <td align="center" style="word-wrap: break-word; width: 150.0; height: 150.0">
        <a href=https://github.com/nning>
            <img src=https://avatars.githubusercontent.com/u/557430?v=4 width="100;"  style="border-radius:50%;align-items:center;justify-content:center;overflow:hidden;padding-top:10px" alt=henning mueller/>
            <br />
            <sub style="font-size:14px"><b>henning mueller</b></sub>
        </a>
    </td>
    <td align="center" style="word-wrap: break-word; width: 150.0; height: 150.0">
        <a href=https://github.com/ignoramous>
            <img src=https://avatars.githubusercontent.com/u/852289?v=4 width="100;"  style="border-radius:50%;align-items:center;justify-content:center;overflow:hidden;padding-top:10px" alt=ignoramous/>
            <br />
            <sub style="font-size:14px"><b>ignoramous</b></sub>
        </a>
    </td>
    <td align="center" style="word-wrap: break-word; width: 150.0; height: 150.0">
        <a href=https://github.com/jimyag>
            <img src=https://avatars.githubusercontent.com/u/69233189?v=4 width="100;"  style="border-radius:50%;align-items:center;justify-content:center;overflow:hidden;padding-top:10px" alt=jimyag/>
            <br />
            <sub style="font-size:14px"><b>jimyag</b></sub>
        </a>
    </td>
    <td align="center" style="word-wrap: break-word; width: 150.0; height: 150.0">
        <a href=https://github.com/magichuihui>
            <img src=https://avatars.githubusercontent.com/u/10866198?v=4 width="100;"  style="border-radius:50%;align-items:center;justify-content:center;overflow:hidden;padding-top:10px" alt=suhelen/>
            <br />
            <sub style="font-size:14px"><b>suhelen</b></sub>
        </a>
    </td>
</tr>
<tr>
    <td align="center" style="word-wrap: break-word; width: 150.0; height: 150.0">
        <a href=https://github.com/lion24>
            <img src=https://avatars.githubusercontent.com/u/1382102?v=4 width="100;"  style="border-radius:50%;align-items:center;justify-content:center;overflow:hidden;padding-top:10px" alt=sharkonet/>
            <br />
            <sub style="font-size:14px"><b>sharkonet</b></sub>
        </a>
    </td>
    <td align="center" style="word-wrap: break-word; width: 150.0; height: 150.0">
        <a href=https://github.com/ma6174>
            <img src=https://avatars.githubusercontent.com/u/1449133?v=4 width="100;"  style="border-radius:50%;align-items:center;justify-content:center;overflow:hidden;padding-top:10px" alt=ma6174/>
            <br />
            <sub style="font-size:14px"><b>ma6174</b></sub>
        </a>
    </td>
    <td align="center" style="word-wrap: break-word; width: 150.0; height: 150.0">
        <a href=https://github.com/manju-rn>
            <img src=https://avatars.githubusercontent.com/u/26291847?v=4 width="100;"  style="border-radius:50%;align-items:center;justify-content:center;overflow:hidden;padding-top:10px" alt=manju-rn/>
            <br />
            <sub style="font-size:14px"><b>manju-rn</b></sub>
        </a>
    </td>
    <td align="center" style="word-wrap: break-word; width: 150.0; height: 150.0">
        <a href=https://github.com/nicholas-yap>
            <img src=https://avatars.githubusercontent.com/u/38109533?v=4 width="100;"  style="border-radius:50%;align-items:center;justify-content:center;overflow:hidden;padding-top:10px" alt=nicholas-yap/>
            <br />
            <sub style="font-size:14px"><b>nicholas-yap</b></sub>
        </a>
    </td>
    <td align="center" style="word-wrap: break-word; width: 150.0; height: 150.0">
        <a href=https://github.com/pernila>
            <img src=https://avatars.githubusercontent.com/u/12460060?v=4 width="100;"  style="border-radius:50%;align-items:center;justify-content:center;overflow:hidden;padding-top:10px" alt=Tommi Pernila/>
            <br />
            <sub style="font-size:14px"><b>Tommi Pernila</b></sub>
        </a>
    </td>
    <td align="center" style="word-wrap: break-word; width: 150.0; height: 150.0">
        <a href=https://github.com/phpmalik>
            <img src=https://avatars.githubusercontent.com/u/26834645?v=4 width="100;"  style="border-radius:50%;align-items:center;justify-content:center;overflow:hidden;padding-top:10px" alt=phpmalik/>
            <br />
            <sub style="font-size:14px"><b>phpmalik</b></sub>
        </a>
    </td>
</tr>
<tr>
    <td align="center" style="word-wrap: break-word; width: 150.0; height: 150.0">
        <a href=https://github.com/Wakeful-Cloud>
            <img src=https://avatars.githubusercontent.com/u/38930607?v=4 width="100;"  style="border-radius:50%;align-items:center;justify-content:center;overflow:hidden;padding-top:10px" alt=Wakeful-Cloud/>
            <br />
            <sub style="font-size:14px"><b>Wakeful-Cloud</b></sub>
        </a>
    </td>
    <td align="center" style="word-wrap: break-word; width: 150.0; height: 150.0">
        <a href=https://github.com/xpzouying>
            <img src=https://avatars.githubusercontent.com/u/3946563?v=4 width="100;"  style="border-radius:50%;align-items:center;justify-content:center;overflow:hidden;padding-top:10px" alt=zy/>
            <br />
            <sub style="font-size:14px"><b>zy</b></sub>
        </a>
    </td>
    <td align="center" style="word-wrap: break-word; width: 150.0; height: 150.0">
        <a href=https://github.com/atorregrosa-smd>
            <img src=https://avatars.githubusercontent.com/u/78434679?v=4 width="100;"  style="border-radius:50%;align-items:center;justify-content:center;overflow:hidden;padding-top:10px" alt=Àlex Torregrosa/>
            <br />
            <sub style="font-size:14px"><b>Àlex Torregrosa</b></sub>
        </a>
    </td>
</tr>
</table><|MERGE_RESOLUTION|>--- conflicted
+++ resolved
@@ -788,11 +788,6 @@
             <sub style="font-size:14px"><b>Philipp Krivanec</b></sub>
         </a>
     </td>
-<<<<<<< HEAD
-</tr>
-<tr>
-=======
->>>>>>> f610cf1e
     <td align="center" style="word-wrap: break-word; width: 150.0; height: 150.0">
         <a href=https://github.com/piec>
             <img src=https://avatars.githubusercontent.com/u/781471?v=4 width="100;"  style="border-radius:50%;align-items:center;justify-content:center;overflow:hidden;padding-top:10px" alt=Pierre Carru/>
@@ -897,11 +892,15 @@
             <sub style="font-size:14px"><b>Teteros</b></sub>
         </a>
     </td>
-<<<<<<< HEAD
-=======
-</tr>
-<tr>
->>>>>>> f610cf1e
+    <td align="center" style="word-wrap: break-word; width: 150.0; height: 150.0">
+        <a href=https://github.com/Teteros>
+            <img src=https://avatars.githubusercontent.com/u/5067989?v=4 width="100;"  style="border-radius:50%;align-items:center;justify-content:center;overflow:hidden;padding-top:10px" alt=Teteros/>
+            <br />
+            <sub style="font-size:14px"><b>Teteros</b></sub>
+        </a>
+    </td>
+</tr>
+<tr>
     <td align="center" style="word-wrap: break-word; width: 150.0; height: 150.0">
         <a href=https://github.com/gitter-badger>
             <img src=https://avatars.githubusercontent.com/u/8518239?v=4 width="100;"  style="border-radius:50%;align-items:center;justify-content:center;overflow:hidden;padding-top:10px" alt=The Gitter Badger/>
