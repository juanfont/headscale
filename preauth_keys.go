--- conflicted
+++ resolved
@@ -26,19 +26,14 @@
 	NamespaceID uint
 	Namespace   Namespace
 	Reusable    bool
-<<<<<<< HEAD
 	Ephemeral   bool   `gorm:"default:false"`
 	Subnet      string `gorm:"default:''"`
-=======
-	Ephemeral   bool `gorm:"default:false"`
-	Used        bool `gorm:"default:false"`
->>>>>>> a52a4d45
+	Used        bool   `gorm:"default:false"`
 
 	CreatedAt  *time.Time
 	Expiration *time.Time
 }
 
-<<<<<<< HEAD
 // CreatePreAuthKey creates a new PreAuthKey in a namespace for the default subnet, and returns it
 func (h *Headscale) CreatePreAuthKey(namespaceName string, reusable bool, ephemeral bool, expiration *time.Time) (*PreAuthKey, error) {
 	return h.CreatePreAuthKeyWithSubnet(namespaceName, reusable, ephemeral, expiration, "")
@@ -46,17 +41,7 @@
 
 // CreatePreAuthKey creates a new PreAuthKey in a namespace with a subnet, and returns it
 func (h *Headscale) CreatePreAuthKeyWithSubnet(namespaceName string, reusable bool, ephemeral bool, expiration *time.Time, subnet string) (*PreAuthKey, error) {
-	n, err := h.GetNamespace(namespaceName)
-=======
-// CreatePreAuthKey creates a new PreAuthKey in a namespace, and returns it.
-func (h *Headscale) CreatePreAuthKey(
-	namespaceName string,
-	reusable bool,
-	ephemeral bool,
-	expiration *time.Time,
-) (*PreAuthKey, error) {
 	namespace, err := h.GetNamespace(namespaceName)
->>>>>>> a52a4d45
 	if err != nil {
 		return nil, err
 	}
