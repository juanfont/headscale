--- conflicted
+++ resolved
@@ -290,19 +290,11 @@
 	keepAliveChan chan []byte,
 	updateChan chan struct{},
 ) {
-<<<<<<< HEAD
-	ctx := context.WithValue(
-		ctx.Request.Context(),
-		machineNameContextKey,
-		machine.Hostname,
-	)
-=======
 	h.pollNetMapStreamWG.Add(1)
 	defer h.pollNetMapStreamWG.Done()
 
 	ctx := context.WithValue(req.Context(), machineNameContextKey, machine.Hostname)
 
->>>>>>> 73cd428e
 	ctx, cancel := context.WithCancel(ctx)
 	defer cancel()
 
